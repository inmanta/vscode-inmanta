--- conflicted
+++ resolved
@@ -1,11 +1,8 @@
-<<<<<<< HEAD
-=======
 # v 1.8.0 (?)
 Changes in this release:
 - Update and apply improved linting configuration
 - Add testing procedure in the readme
 
->>>>>>> bd5c9cd8
 # v 1.7.0 (2024-04-04)
 Changes in this release:
 - Fix bug that could cause multiple instances of the language server to be running simultaneously.
