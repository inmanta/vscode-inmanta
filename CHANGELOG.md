--- conflicted
+++ resolved
@@ -1,11 +1,8 @@
 # v 1.0.0 (?)
 Changes in this release:
 - Added error highlighting (#18)
-<<<<<<< HEAD
+- Added export to server button (#8)
 - Use separate virtual env for the compiler (#9)
-=======
-- Added export to server button (#8)
->>>>>>> 4dd95779
 
 # v 0.0.1
 - Initial release