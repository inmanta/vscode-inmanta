# v 1.0.0 (?)
Changes in this release:
- Added error highlighting (#18)
- Added export to server button (#8)
- Use separate virtual env for the compiler (#9)
- Added symbol search support (Ctrl+T) (#34)
<<<<<<< HEAD
- Show clear error when a file is opened instead of a project (#32)
=======
- Extended language server support on Windows (#26)
>>>>>>> 72648ca2

# v 0.0.1
- Initial release<|MERGE_RESOLUTION|>--- conflicted
+++ resolved
@@ -4,11 +4,8 @@
 - Added export to server button (#8)
 - Use separate virtual env for the compiler (#9)
 - Added symbol search support (Ctrl+T) (#34)
-<<<<<<< HEAD
 - Show clear error when a file is opened instead of a project (#32)
-=======
 - Extended language server support on Windows (#26)
->>>>>>> 72648ca2
 
 # v 0.0.1
 - Initial release