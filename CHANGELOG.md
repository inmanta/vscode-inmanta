<<<<<<< HEAD
=======
# v 1.6.0 (2024-01-24)
Changes in this release:
- Add syntax highlighting for arithmetic operators.

>>>>>>> 252ef8f4
# v 1.5.0 (2024-01-15)
Changes in this release:
- Drop support for iso4/iso5
- Add workaround for bug in the python extension where `getExecutionDetails().execCommand[0]` returns the path to the root of the venv instead of the path to the python binary in that venv.
- Add extension settings to configure pip when working on a module or a project. (#1511)

# v 1.4.0 (2023-06-06)
Changes in this release:
- Tie the version of the language server to the version of the extension to make sure everything stays compatible and up to date.(#1099)
- Show docstring for Entities and Plugins on hover.(#1035)
- Add support for workspaces (#892)
- Add information about how to show the python interpreter information in the status bar and make it so the status bar should appear when opening an inmanta file. (#939)
- A warning that suggests running the `inmanta project install` command is now shown when the compiler fails to install modules. (#894)
- Add support to work on a module. (#891)
- make some unclear error messages more helpful (#970)
- 'Export to server' is now run in terminal (#970)
- Walkthrough/setup assistant added (#970)
- Commands added to: install the language server, activate the language server, run 'project install' and to open the setup assistant (#970)
- Fixed bug where the multiple outputs of the language server where visible (#991)
- Fix string syntax highlighting. (#1014)

# v 1.2.0 (2022-12-23)
Changes in this release:
- remove EntityLike as it doesn't exist anymore.
- Fix bug where two Inmanta language servers would run simultaneously for a short period of time when the language server is restarted.
- Fix bug where changing to a different venv starts the Inmanta language server, even when it's disabled in the configuration.
- Fix bug where the Inmanta language server is restarted, even when the configured venv has not changed.

# v 1.1.0 (2022-01-14)
Changes in this release:

# v 1.0.1 (?)
Changes in this release:
- use unique log file for each workspace (#64)
- added troubleshooting sections related to venv reuse by multiple compiler venvs (#65)

# v 1.0.0 (2020-11-06)
Changes in this release:
- Added error highlighting (#18)
- Added export to server button (#8)
- Use separate virtual env for the compiler (#9)
- Added symbol search support (Ctrl+T) (#34)
- Show clear error when a file is opened instead of a project (#32)
- Extended language server support on Windows (#26)

# v 0.0.1
- Initial release<|MERGE_RESOLUTION|>--- conflicted
+++ resolved
@@ -1,10 +1,7 @@
-<<<<<<< HEAD
-=======
 # v 1.6.0 (2024-01-24)
 Changes in this release:
 - Add syntax highlighting for arithmetic operators.
 
->>>>>>> 252ef8f4
 # v 1.5.0 (2024-01-15)
 Changes in this release:
 - Drop support for iso4/iso5
