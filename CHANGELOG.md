<<<<<<< HEAD
# v 1.1.0 (2022-01-13)
=======
# v 1.1.0 (2022-01-14)
>>>>>>> e1dd8d40
Changes in this release:
- Update dependencies

# v 1.0.2 (2021-02-10)
Changes in this release:
- Ensure latest pip and wheel are installed in the venv (#76)

# v 1.0.1 (2020-11-27)
Changes in this release:
- use unique log file for each workspace (#64)
- added troubleshooting sections related to venv reuse by multiple compiler venvs (#65)

# v 1.0.0 (2020-11-06)
Changes in this release:
- Added error highlighting (#18)
- Added export to server button (#8)
- Use separate virtual env for the compiler (#9)
- Added symbol search support (Ctrl+T) (#34)
- Show clear error when a file is opened instead of a project (#32)
- Extended language server support on Windows (#26)

# v 0.0.1
- Initial release<|MERGE_RESOLUTION|>--- conflicted
+++ resolved
@@ -1,8 +1,4 @@
-<<<<<<< HEAD
-# v 1.1.0 (2022-01-13)
-=======
 # v 1.1.0 (2022-01-14)
->>>>>>> e1dd8d40
 Changes in this release:
 - Update dependencies
 
