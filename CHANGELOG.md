<<<<<<< HEAD
# v 1.0.3 (2021-05-28)
=======
# v 1.1.0 (2022-01-13)
>>>>>>> b211a5cc
Changes in this release:
- Update dependencies

# v 1.0.2 (2021-02-10)
Changes in this release:
- Ensure latest pip and wheel are installed in the venv (#76)

# v 1.0.1 (2020-11-27)
Changes in this release:
- use unique log file for each workspace (#64)
- added troubleshooting sections related to venv reuse by multiple compiler venvs (#65)

# v 1.0.0 (2020-11-06)
Changes in this release:
- Added error highlighting (#18)
- Added export to server button (#8)
- Use separate virtual env for the compiler (#9)
- Added symbol search support (Ctrl+T) (#34)
- Show clear error when a file is opened instead of a project (#32)
- Extended language server support on Windows (#26)

# v 0.0.1
- Initial release<|MERGE_RESOLUTION|>--- conflicted
+++ resolved
@@ -1,8 +1,4 @@
-<<<<<<< HEAD
-# v 1.0.3 (2021-05-28)
-=======
 # v 1.1.0 (2022-01-13)
->>>>>>> b211a5cc
 Changes in this release:
 - Update dependencies
 
