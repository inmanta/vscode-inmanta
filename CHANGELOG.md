--- conflicted
+++ resolved
@@ -1,6 +1,3 @@
-<<<<<<< HEAD
-# v 1.4.5 (2023-06-08)
-=======
 # v 1.5.0 (2024-01-15)
 Changes in this release:
 - Drop support for iso4/iso5
@@ -8,7 +5,6 @@
 - Add extension settings to configure pip when working on a module or a project. (#1511)
 
 # v 1.4.0 (2023-06-06)
->>>>>>> 2f42a4ab
 Changes in this release:
 - Tie the version of the language server to the version of the extension to make sure everything stays compatible and up to date.(#1099)
 - Show docstring for Entities and Plugins on hover.(#1035)
