--- conflicted
+++ resolved
@@ -31,13 +31,7 @@
     package_dir={"": "src"},
     packages=find_packages("src"),
     install_requires=requires,
-<<<<<<< HEAD
-
-    version="1.3.1",
-
-=======
     version="1.4.0",
->>>>>>> 7bc0e4c4
     description="Inmanta Language Server",
     long_description=long_description,
     long_description_content_type="text/markdown",
