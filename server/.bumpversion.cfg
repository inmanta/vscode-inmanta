[bumpversion]
<<<<<<< HEAD
current_version = 1.3.1
=======
current_version = 1.4.0
>>>>>>> 7bc0e4c4
tag = False
commit = False

[bumpversion:file:setup.py]<|MERGE_RESOLUTION|>--- conflicted
+++ resolved
@@ -1,9 +1,5 @@
 [bumpversion]
-<<<<<<< HEAD
-current_version = 1.3.1
-=======
 current_version = 1.4.0
->>>>>>> 7bc0e4c4
 tag = False
 commit = False
 
