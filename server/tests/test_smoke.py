"""
    Copyright 2021 Inmanta

    Licensed under the Apache License, Version 2.0 (the "License");
    you may not use this file except in compliance with the License.
    You may obtain a copy of the License at

        http://www.apache.org/licenses/LICENSE-2.0

    Unless required by applicable law or agreed to in writing, software
    distributed under the License is distributed on an "AS IS" BASIS,
    WITHOUT WARRANTIES OR CONDITIONS OF ANY KIND, either express or implied.
    See the License for the specific language governing permissions and
    limitations under the License.

    Contact: code@inmanta.com
"""
import json
import logging
import os
import shutil
import socket
from typing import AsyncIterator, Dict, List, Optional

import pytest
from tornado.iostream import IOStream
from tornado.tcpclient import TCPClient

from inmanta import env
from inmantals import lsp_types
from inmantals.jsonrpc import JsonRpcServer
from inmantals.server import CORE_VERSION, InmantaLSHandler
from packaging import version
from pkg_resources import Requirement, parse_requirements


class JsonRPC(object):
    def __init__(self, ios: IOStream) -> None:
        self.ios = ios
        self.rpqnr: int = 0

    async def write(self, body):
        body = body.encode("utf-8")
        length = len(body)
        header = "Content-Length: %d\r\n\r\n" % length
        header = header.encode(encoding="ascii")
        await self.ios.write(header)
        await self.ios.write(body)

    async def call(self, method, **kwargs) -> int:
        body: Dict[str, object] = {}

        ident = self.rpqnr
        self.rpqnr += 1

        body["id"] = ident
        body["jsonrpc"] = "2.0"
        body["method"] = method
        body["params"] = kwargs

        await self.write(json.dumps(body))
        return ident

    async def decode_header(self):
        rn = "\r\n".encode(encoding="ascii")
        header = True
        contentlength = -1
        while header:
            data = await self.ios.read_until(rn)
            data = data.decode("ascii")
            if data == "\r\n":
                header = False
            else:
                parts = data[0:-2].split(": ", 2)
                if len(parts) != 2:
                    assert False, "Invalid header: " + str(header)
                header, value = parts
                if header == "Content-Length":
                    contentlength = int(value)
                if header == "Content-Type":
                    if value != "application/vscode-jsonrpc; charset=utf-8":
                        raise Exception("unknown content type %s" % value)
        return contentlength

    async def read_one(self):
        length = await self.decode_header()
        if length == -1:
            assert False
        body = await self.ios.read_bytes(length)
        body = body.decode("utf8")
        return body

    async def assert_one(self, id):
        result = json.loads(await self.read_one())
        assert result["id"] == id
        if "error" in result:
            assert False, "error in response %s: %s" % (id, result["error"])
        return result["result"]

    async def assert_error(self, message: str) -> None:
        result = json.loads(await self.read_one())
        assert "error" in result
        assert message in result["error"]["message"]


@pytest.fixture
async def server(event_loop) -> AsyncIterator[JsonRpcServer]:
    server = JsonRpcServer(InmantaLSHandler)
    server.listen(6352)
    yield server
    server.stop()


@pytest.fixture
async def client(server) -> AsyncIterator[JsonRPC]:
    ios = await TCPClient().connect("127.0.0.1", 6352, af=socket.AddressFamily.AF_INET)
    client = JsonRPC(ios)
    yield client
    client.ios.close()


async def initialize(
    client: JsonRPC,
    project: str,
    client_capabilities: Optional[Dict[str, object]] = None,
) -> None:
    """
    Initializes the server with the basic_test project.
    """
    if client_capabilities is None:
        client_capabilities = {}
    path = os.path.join(os.path.dirname(__file__), project)
    folder = {"uri": f"file://{path}", "name": project}
    ret = await client.call(
        "initialize",
        workspaceFolders=[folder],
        capabilities=client_capabilities,
    )
    await client.assert_one(ret)


async def assert_lnr(client):
    path = os.path.join(os.path.dirname(__file__), "project")
    ret = await client.call(
        "textDocument/definition",
        textDocument={"uri": f"file://{path}/main.cf"},
        position={"line": 5, "character": 2},
    )
    result = await client.assert_one(ret)
    assert result == {
        "uri": f"file://{path}/main.cf",
        "range": {
            "start": {"line": 0, "character": 7},
            "end": {"line": 0, "character": 11},
        },
    }


async def assert_lnr_reverse(client):
    path = os.path.join(os.path.dirname(__file__), "project")
    ret = await client.call(
        "textDocument/references",
        textDocument={"uri": f"file://{path}/main.cf"},
        position={"line": 0, "character": 8},
        context={},
    )
    result = await client.assert_one(ret)
    assert result == [
        {
            "uri": f"file://{path}/main.cf",
            "range": {
                "start": {"line": 5, "character": 0},
                "end": {"line": 5, "character": 4},
            },
        }
    ]


@pytest.mark.timeout(5)
@pytest.mark.asyncio
async def test_connection(client, caplog):
    caplog.set_level(logging.DEBUG)

    path = os.path.join(os.path.dirname(__file__), "project")
    path_uri = {"uri": f"file://{path}", "name": "project"}
    ret = await client.call("initialize", rootPath=path, rootUri=f"file://{path}", workspaceFolders=[path_uri], capabilities={})
    result = await client.assert_one(ret)
    assert result == {
        "capabilities": {
            "textDocumentSync": {
                "openClose": True,
                "change": 1,
                "willSave": False,
                "willSaveWaitUntil": False,
                "save": {"includeText": False},
            },
            "workspace": {"workspaceFolders": {"supported": True, "changeNotifications": True}},
            "definitionProvider": True,
            "referencesProvider": True,
            "workspaceSymbolProvider": {"workDoneProgress": False},
            "hoverProvider": True,
        }
    }

    ret = await client.call("initialized")
    result = await client.assert_one(ret)
    # find DEBUG inmanta.execute.scheduler:scheduler.py:196 Anchormap took 0.006730 seconds
    assert "Anchormap took" in caplog.text
    caplog.clear()

    await assert_lnr(client)

    ret = await client.call("textDocument/didSave")
    result = await client.assert_one(ret)
    # find DEBUG inmanta.execute.scheduler:scheduler.py:196 Anchormap took 0.006730 seconds
    assert "Anchormap took" in caplog.text
    caplog.clear()

    await assert_lnr(client)
    await assert_lnr_reverse(client)

    ret = await client.call("exit")
    await client.assert_one(ret)


@pytest.mark.timeout(5)
@pytest.mark.asyncio
async def test_working_on_v1_modules(client, caplog):
    """
    Simulate opening a v1 module in vscode. This test makes sure the module's requirements are correctly installed from the
    specified index.
    """
    if CORE_VERSION < version.Version("5"):
        pytest.skip("Feature not supported below iso5")

    caplog.set_level(logging.DEBUG)

    module_name = "module_v1"
    path_to_module = os.path.join(os.path.dirname(__file__), "modules", module_name)

    env_path = os.path.join(path_to_module, ".env")
    if os.path.isdir(env_path):
        shutil.rmtree(env_path)
        os.makedirs(env_path)

    req_file = os.path.join(path_to_module, "requirements.txt")
    with open(req_file, "r") as f:
        reqs = list(parse_requirements(f.readlines()))

    venv = env.VirtualEnv(env_path)
    venv.use_virtual_env()

    assert Requirement.parse("inmanta-module-dummy>=3.0.8") in reqs
    # This dummy module is used because it is only present in the dev artifacts and not in pypi index.
    assert not venv.are_installed(reqs)

    options = {"repos": ("[" '{"url": "https://artifacts.internal.inmanta.com/inmanta/dev", "type": "package"},' "]")}

    path_uri = {"uri": f"file://{path_to_module}", "name": module_name}
    ret = await client.call("initialize", workspaceFolders=[path_uri], capabilities={}, initializationOptions=options)
    result = await client.assert_one(ret)
    assert result == {
        "capabilities": {
            "textDocumentSync": {
                "openClose": True,
                "change": 1,
                "willSave": False,
                "willSaveWaitUntil": False,
                "save": {"includeText": False},
            },
<<<<<<< HEAD
=======
            "hoverProvider": True,
            "workspace": {"workspaceFolders": {"supported": True, "changeNotifications": True}},
>>>>>>> 9cf5939e
            "definitionProvider": True,
            "referencesProvider": True,
            "workspaceSymbolProvider": {"workDoneProgress": False},
        }
    }

    ret = await client.call("initialized")
    result = await client.assert_one(ret)
    # find DEBUG inmanta.execute.scheduler:scheduler.py:196 Anchormap took 0.006730 seconds
    assert venv.are_installed(reqs)
    assert "Anchormap took" in caplog.text
    caplog.clear()

    ret = await client.call("textDocument/didSave")
    result = await client.assert_one(ret)
    # find DEBUG inmanta.execute.scheduler:scheduler.py:196 Anchormap took 0.006730 seconds
    assert "Anchormap took" in caplog.text
    caplog.clear()


@pytest.mark.timeout(10)
@pytest.mark.asyncio
async def test_working_on_v2_modules(client, caplog):
    """
    Simulate opening a v2 module in vscode. This test makes sure the module is installed in editable mode.
    """
    if CORE_VERSION < version.Version("5"):
        pytest.skip("Feature not supported below iso5")

    caplog.set_level(logging.DEBUG)

    module_name = "module-v2"
    path_to_module = os.path.join(os.path.dirname(__file__), "modules", module_name)

    env_path = os.path.join(path_to_module, ".env")
    if os.path.isdir(env_path):
        shutil.rmtree(env_path)
        os.makedirs(env_path)

    venv = env.VirtualEnv(env_path)
    venv.use_virtual_env()

    assert "inmanta-module-module-v2" not in env.PythonWorkingSet.get_packages_in_working_set()

    options = {"repos": ("[" '{"url": "https://pypi.org/simple", "type": "package"},' "]")}

    path_uri = {"uri": f"file://{path_to_module}", "name": module_name}
    ret = await client.call("initialize", workspaceFolders=[path_uri], capabilities={}, initializationOptions=options)
    result = await client.assert_one(ret)
    assert result == {
        "capabilities": {
            "textDocumentSync": {
                "openClose": True,
                "change": 1,
                "willSave": False,
                "willSaveWaitUntil": False,
                "save": {"includeText": False},
            },
<<<<<<< HEAD
=======
            "hoverProvider": True,
            "workspace": {"workspaceFolders": {"supported": True, "changeNotifications": True}},
>>>>>>> 9cf5939e
            "definitionProvider": True,
            "referencesProvider": True,
            "workspaceSymbolProvider": {"workDoneProgress": False},
        }
    }

    ret = await client.call("initialized")
    result = await client.assert_one(ret)
    assert "inmanta-module-module-v2" in env.PythonWorkingSet.get_packages_in_working_set()

    # find DEBUG inmanta.execute.scheduler:scheduler.py:196 Anchormap took 0.006730 seconds
    assert "Anchormap took" in caplog.text
    caplog.clear()

    ret = await client.call("textDocument/didSave")
    result = await client.assert_one(ret)
    # find DEBUG inmanta.execute.scheduler:scheduler.py:196 Anchormap took 0.006730 seconds
    assert "Anchormap took" in caplog.text
    caplog.clear()


def test_lsp_type_serialization() -> None:
    """
    LSP spec names are camel case while Python conventions are to use snake case.
    """

    class MyLspType(lsp_types.LspModel):
        snake_case_name: int
        optional: Optional[int]

    spec_compatible: Dict = {"snakeCaseName": 0}

    v1 = MyLspType(snake_case_name=0)
    v2 = MyLspType(snakeCaseName=0)
    v3 = MyLspType.parse_obj(spec_compatible)

    for v in [v1, v2, v3]:
        assert v.dict() == spec_compatible


@pytest.mark.timeout(5)
@pytest.mark.asyncio
async def test_diagnostics(client: JsonRPC) -> None:
    project_name: str = "project_diagnostics"
    await initialize(client, project_name)

    await client.call("initialized")

    notification: Dict = json.loads(await client.read_one())
    assert notification["method"] == "textDocument/publishDiagnostics"
    diagnostics: lsp_types.PublishDiagnosticsParams = lsp_types.PublishDiagnosticsParams(**notification["params"])

    assert diagnostics == lsp_types.PublishDiagnosticsParams(
        uri="file://%s" % os.path.join(os.path.dirname(__file__), project_name, "main.cf"),
        diagnostics=[
            lsp_types.Diagnostic(
                range=lsp_types.Range(
                    start=lsp_types.Position(line=5, character=21),
                    end=lsp_types.Position(line=5, character=46),
                ),
                severity=lsp_types.DiagnosticSeverity.Error,
                message="could not find type nonExistantImplementation in namespace __config__",
            )
        ],
    )


@pytest.mark.timeout(5)
@pytest.mark.asyncio
async def test_symbol_provider(client: JsonRPC) -> None:
    ret: int
    result: object

    await initialize(client, "project")

    ret = await client.call("initialized")
    await client.assert_one(ret)

    ret = await client.call("workspace/symbol", query="symbol")
    result = await client.assert_one(ret)
    assert isinstance(result, list)
    symbol_info: List[lsp_types.SymbolInformation] = [lsp_types.SymbolInformation.parse_obj(symbol) for symbol in result]

    project_dir: str = os.path.abspath(os.path.join(os.path.dirname(__file__), "project"))
    uri_main: str = "file://%s" % os.path.join(project_dir, "main.cf")
    testmodule_dir: str = os.path.join(project_dir, "libs", "testmodule")
    uri_testmodule_model: str = "file://%s" % os.path.join(testmodule_dir, "model", "_init.cf")
    uri_testmodule_plugins: str = "file://%s" % os.path.join(testmodule_dir, "plugins", "__init__.py")

    assert symbol_info == [
        lsp_types.SymbolInformation(
            name="__config__::my_symbol_test_type",
            kind=lsp_types.SymbolKind.Class,
            location=lsp_types.Location(
                uri=uri_main,
                range=lsp_types.Range(
                    start=lsp_types.Position(line=8, character=8),
                    end=lsp_types.Position(line=8, character=27),
                ),
            ),
        ),
        lsp_types.SymbolInformation(
            name="testmodule::SymbolTest",
            kind=lsp_types.SymbolKind.Class,
            location=lsp_types.Location(
                uri=uri_testmodule_model,
                range=lsp_types.Range(
                    start=lsp_types.Position(line=0, character=7),
                    end=lsp_types.Position(line=0, character=17),
                ),
            ),
        ),
        lsp_types.SymbolInformation(
            name="testmodule::symbolTest",
            kind=lsp_types.SymbolKind.Constructor,
            location=lsp_types.Location(
                uri=uri_testmodule_model,
                range=lsp_types.Range(
                    start=lsp_types.Position(line=4, character=15),
                    end=lsp_types.Position(line=4, character=25),
                ),
            ),
        ),
        lsp_types.SymbolInformation(
            name="testmodule::plugin_symbol_test",
            kind=lsp_types.SymbolKind.Function,
            location=lsp_types.Location(
                uri=uri_testmodule_plugins,
                range=(
                    lsp_types.Range(
                        start=lsp_types.Position(line=4, character=0),
                        end=lsp_types.Position(line=5, character=0),
                    )
                ),
            ),
        ),
        lsp_types.SymbolInformation(
            name="symbol",
            kind=lsp_types.SymbolKind.Field,
            location=lsp_types.Location(
                uri=uri_testmodule_model,
                range=(
                    lsp_types.Range(
                        start=lsp_types.Position(line=1, character=11),
                        end=lsp_types.Position(line=1, character=17),
                    )
                ),
            ),
            container_name="testmodule::SymbolTest",
        ),
    ]


@pytest.mark.timeout(5)
@pytest.mark.asyncio
async def test_unspecified_workspace_folder(client: JsonRPC) -> None:
    """
    The language server should return an error when no workspace folder specified.
    """
    await client.call("initialize", workspaceFolders=None, capabilities={})
    await client.assert_error(message="No workspace folder or rootUri specified.")<|MERGE_RESOLUTION|>--- conflicted
+++ resolved
@@ -268,11 +268,7 @@
                 "willSaveWaitUntil": False,
                 "save": {"includeText": False},
             },
-<<<<<<< HEAD
-=======
             "hoverProvider": True,
-            "workspace": {"workspaceFolders": {"supported": True, "changeNotifications": True}},
->>>>>>> 9cf5939e
             "definitionProvider": True,
             "referencesProvider": True,
             "workspaceSymbolProvider": {"workDoneProgress": False},
@@ -331,11 +327,7 @@
                 "willSaveWaitUntil": False,
                 "save": {"includeText": False},
             },
-<<<<<<< HEAD
-=======
             "hoverProvider": True,
-            "workspace": {"workspaceFolders": {"supported": True, "changeNotifications": True}},
->>>>>>> 9cf5939e
             "definitionProvider": True,
             "referencesProvider": True,
             "workspaceSymbolProvider": {"workDoneProgress": False},
