--- conflicted
+++ resolved
@@ -130,16 +130,12 @@
     if client_capabilities is None:
         client_capabilities = {}
     path = os.path.join(os.path.dirname(__file__), project)
-<<<<<<< HEAD
     folder = {"uri": f"file://{path}", "name": project}
     ret = await client.call(
         "initialize",
         workspaceFolders=[folder],
         capabilities=client_capabilities,
     )
-=======
-    ret = await client.call("initialize", rootPath=path, rootUri=f"file://{path}", capabilities=client_capabilities)
->>>>>>> 70d34fd0
     await client.assert_one(ret)
 
 
