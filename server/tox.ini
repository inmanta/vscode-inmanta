[tox]
<<<<<<< HEAD
envlist = pep8,py{36,38}-inm{master,iso3-stable,iso4-stable}
=======
envlist = pep8,py{36,38}-inm{master,iso4-stable,latest}
>>>>>>> 2f02fd4f
skip_missing_interpreters=True
requires = 
    pip >= 21.0.1
    wheel

[testenv:py36]
basepython=python3.6

[testenv:py38]
basepython=python3.8

[testenv]
deps=
    pytest
    pytest-asyncio
    pytest-timeout
<<<<<<< HEAD
    inmlatest: inmanta
    inmmaster: git+https://github.com/inmanta/inmanta.git
    # ISO3 still has the old packaging format where the inmanta-core repo provides the inmanta Python package
    inmiso3-stable: git+https://github.com/inmanta/inmanta-core.git@iso3-stable
    inmiso4-stable: git+https://github.com/inmanta/inmanta.git@iso4-stable
=======
    inmlatest: inmanta-core
    inmmaster: git+https://github.com/inmanta/inmanta-core.git
    inmiso4-stable: git+https://github.com/inmanta/inmanta-core.git@iso4-stable
>>>>>>> 2f02fd4f
commands=py.test --junitxml=junit-{envname}.xml -vvv tests/
passenv=SSH_AUTH_SOCK ASYNC_TEST_TIMEOUT

[testenv:pep8]
deps=
    flake8
    pep8-naming
commands = flake8 src tests
basepython = python3<|MERGE_RESOLUTION|>--- conflicted
+++ resolved
@@ -1,9 +1,5 @@
 [tox]
-<<<<<<< HEAD
-envlist = pep8,py{36,38}-inm{master,iso3-stable,iso4-stable}
-=======
 envlist = pep8,py{36,38}-inm{master,iso4-stable,latest}
->>>>>>> 2f02fd4f
 skip_missing_interpreters=True
 requires = 
     pip >= 21.0.1
@@ -20,17 +16,9 @@
     pytest
     pytest-asyncio
     pytest-timeout
-<<<<<<< HEAD
-    inmlatest: inmanta
-    inmmaster: git+https://github.com/inmanta/inmanta.git
-    # ISO3 still has the old packaging format where the inmanta-core repo provides the inmanta Python package
-    inmiso3-stable: git+https://github.com/inmanta/inmanta-core.git@iso3-stable
-    inmiso4-stable: git+https://github.com/inmanta/inmanta.git@iso4-stable
-=======
     inmlatest: inmanta-core
     inmmaster: git+https://github.com/inmanta/inmanta-core.git
     inmiso4-stable: git+https://github.com/inmanta/inmanta-core.git@iso4-stable
->>>>>>> 2f02fd4f
 commands=py.test --junitxml=junit-{envname}.xml -vvv tests/
 passenv=SSH_AUTH_SOCK ASYNC_TEST_TIMEOUT
 
