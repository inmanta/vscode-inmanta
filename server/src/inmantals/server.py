"""
    Copyright 2018 Inmanta

    Licensed under the Apache License, Version 2.0 (the "License");
    you may not use this file except in compliance with the License.
    You may obtain a copy of the License at

        http://www.apache.org/licenses/LICENSE-2.0

    Unless required by applicable law or agreed to in writing, software
    distributed under the License is distributed on an "AS IS" BASIS,
    WITHOUT WARRANTIES OR CONDITIONS OF ANY KIND, either express or implied.
    See the License for the specific language governing permissions and
    limitations under the License.

    Contact: code@inmanta.com
"""
import asyncio
import json
import logging
import os
import tempfile
import typing
from concurrent.futures.thread import ThreadPoolExecutor
from dataclasses import dataclass
from itertools import chain
from typing import Dict, Iterator, List, Optional, Sequence, Set, Tuple, Union

from tornado.iostream import BaseIOStream

import inmanta.ast.type as inmanta_type
import pkg_resources
import yaml
from inmanta import compiler, module, resources
from inmanta.agent import handler
from inmanta.ast import CompilerException, Range
from inmanta.ast.entity import Entity, Implementation
from inmanta.execute import scheduler
from inmanta.plugins import Plugin
from inmanta.util import groupby
from inmantals import lsp_types
from inmantals.jsonrpc import InvalidParamsException, JsonRpcHandler, MethodNotFoundException
from intervaltree.intervaltree import IntervalTree
from packaging import version
from uri import URI

CORE_VERSION: version.Version = version.Version(pkg_resources.get_distribution("inmanta-core").version)
"""
Version of the inmanta-core package.
"""

LEGACY_MODE_COMPILER_VENV: bool = CORE_VERSION < version.Version("6.dev")
"""
Older versions of inmanta-core work with a separate compiler venv and install modules and their dependencies on the fly.
Recent versions use the encapsulating environment and require explicit project installation as a safeguard.
"""

logger = logging.getLogger(__name__)


class InvalidExtensionSetup(Exception):
    """The extension can only run on a valid project or module, and not on a single file."""

    def __init__(self, message: str) -> None:
        Exception.__init__(self, message)
        self.message = message


<<<<<<< HEAD
@dataclass
class Folder:
    """
    Wrapper class around a folder living in a workspace
    """

    folder_uri: URI
    name: str
    inmanta_project_dir: Union[Optional[tempfile.TemporaryDirectory], str]

    def __init__(self, folder_uri: URI, name: str):
        self.folder_uri = folder_uri
        self.name = name

        # Check that we are working inside an existing project:
        project_file: str = os.path.join(folder_uri.path, module.Project.PROJECT_FILE)
        if os.path.exists(project_file):
            self.inmanta_project_dir = os.path.dirname(project_file)
        else:
            self.inmanta_project_dir = None

    def get_project_dir(self) -> Optional[str]:
        if not self.inmanta_project_dir:
            return None
        if isinstance(self.inmanta_project_dir, str):
            return self.inmanta_project_dir
        else:
            return self.inmanta_project_dir.name



    @classmethod
    def unpack_workspaces(cls, workspace_folders: Sequence[object]) -> Dict[str, "Folder"]:
        return {
            folder["uri"]: Folder(URI(folder["uri"]), folder["name"])
            for folder in workspace_folders
        }

    def cleanup(self):
        logger.info(f"calling cleanup for {self}")
        if self.inmanta_project_dir:
            self.inmanta_project_dir.cleanup()

    def get_folder_path(self):
        """
        Convert the folders's uri into a regular path
        (https://microsoft.github.io/language-server-protocol/specifications/lsp/3.17/specification/#uri)
        """
        return self.folder_uri.path

    def __repr__(self):
        pj = self.get_project_dir()
        if pj is None:
            pj = "."
        else:
            pj = "with a project at " + pj + "."
        return f"Folder {self.name} opened at {self.get_folder_path()}" + pj

=======
>>>>>>> 9e42ab10
class InmantaLSHandler(JsonRpcHandler):
    def __init__(self, instream: BaseIOStream, outstream: BaseIOStream, address):
        super(InmantaLSHandler, self).__init__(instream, outstream, address)
        self._workspace_folders = None
        self.threadpool = ThreadPoolExecutor(1)
        self.anchormap = None
        self.reverse_anchormap = None
        self.types: Optional[Dict[str, inmanta_type.Type]] = None
        self.state_lock: asyncio.Lock = asyncio.Lock()
        self.diagnostics_cache: Optional[lsp_types.PublishDiagnosticsParams] = None
        self.supported_symbol_kinds: Optional[Set[lsp_types.SymbolKind]] = None
        # compiler_venv_path is only relevant for versions of core that require a compiler venv. It is ignored otherwise.
        self.compiler_venv_path: Optional[str] = None

    async def initialize(
        self, rootPath, rootUri, workspaceFolders: Sequence[object], capabilities: Dict[str, object], **kwargs
    ):  # noqa: N803
        logger.debug("Init: " + json.dumps(kwargs))

<<<<<<< HEAD
        if rootPath:
            logger.info("The rootPath parameter has been deprecated in favour of the 'workspaceFolders' parameter.")
        if rootUri:
            logger.info("The rootUri parameter has been deprecated in favour of the 'workspaceFolders' parameter.")

        if workspaceFolders is None:
            raise InvalidExtensionSetup("no workspace folder specified")  # TODO check if this logic makes sense
=======
        if rootPath is None:
            raise InvalidExtensionSetup("A folder should be opened instead of a file in order to use the inmanta extension.")
>>>>>>> 9e42ab10

        self.rootPath = rootPath
        self.rootUrl = rootUri

        # Keep track of the folders opened in this workspace
        self._workspace_folders: Dict[str, Folder] = Folder.unpack_workspaces(workspaceFolders)

        logger.info(f"rootPath = {rootPath}")
        logger.info(f"rootUri = {rootUri}")
        logger.info(f"workspaceFolders = {workspaceFolders}")
        # logger.info(f"kwargs = {kwargs}")
        # logger.info(f"capabilities = {capabilities}")

        os.chdir(rootPath)  # TODO fix this for workspaces
        init_options = kwargs.get("initializationOptions", None)

        if init_options:
            self.compiler_venv_path = init_options.get("compilerVenv", os.path.join(self.rootPath, ".env-ls-compiler"))
<<<<<<< HEAD
            self.repos = init_options.get("repos", None)  # TODO Postpone this to have a per-folder config + 'resource' scope
            # self.repos = self.repos.strip('][').split(', ')
=======
            self.repos = init_options.get("repos", None)

>>>>>>> 9e42ab10
        value_set: List[int]
        try:
            value_set: List[int] = capabilities["workspace"]["symbol"]["symbolKind"]["valueSet"]  # type: ignore
        except KeyError:
            value_set = []

        def to_symbol_kind(value: int) -> Optional[lsp_types.SymbolKind]:
            try:
                return lsp_types.SymbolKind(value)
            except ValueError:
                logging.warning("Client specified unsupported symbol kind %s" % value)
                return None

        self.supported_symbol_kinds = {symbol for symbol in map(to_symbol_kind, value_set) if symbol is not None}

        return {
            "capabilities": {
                "textDocumentSync": {
                    "openClose": True,
                    "change": 1,  # Full 1
                    "willSave": False,
                    "willSaveWaitUntil": False,
                    "save": {"includeText": False},
                },
                "definitionProvider": True,
                "referencesProvider": True,
                "workspaceSymbolProvider": {
                    # the language server does not report work done progress for workspace symbol requests
                    "workDoneProgress": False,
                },
                "workspace": {
                    "workspaceFolders": {
                        "supported": True,
                        "changeNotifications": True,
                    }
                },
            }
        }

    def flatten(self, line, char):
        """convert linenr char combination into a single number"""
        assert char < 100000
        return line * 100000 + char

<<<<<<< HEAD
    def create_tmp_project(self, folder: Folder) -> str:
        folder.inmanta_project_dir = tempfile.TemporaryDirectory()
        logger.info(f"Temporary project created at {folder.inmanta_project_dir.name}.")

        os.mkdir(os.path.join(folder.inmanta_project_dir.name, "libs"))

        install_mode = module.InstallMode.master

        os.chdir(folder.inmanta_project_dir.name)
        logger.info(f"curdir is now {folder.inmanta_project_dir.name}")


        v2_metadata_file: str = os.path.join(folder.get_folder_path(), module.ModuleV2.MODULE_FILE)
        v1_metadata_file: str = os.path.join(folder.get_folder_path(), module.ModuleV1.MODULE_FILE)

        module_name: Optional[str] = None
        mv2_repo = []
        modulepath = ["libs"]
        if os.path.exists(v2_metadata_file):
            mv2 = module.ModuleV2(project=None, path=folder.get_folder_path())
            module_name = mv2.name
            logger.info(self.repos)
            # repos_list = self.repos.strip('][').split(', ')
            # mv2_repo.append(yaml.safe_load(str({'url': folder, 'type': 'package'})))

        elif os.path.exists(v1_metadata_file):
            mv1 = module.ModuleV1(project=None, path=folder.get_folder_path())
            module_name = mv1.name
            modulepath.append(os.path.dirname(folder.get_folder_path()))
=======
    def create_tmp_project(self) -> str:
        self.project_dir = tempfile.TemporaryDirectory()
        logger.info(f"Temporary project created at {self.project_dir.name}.")

        os.mkdir(os.path.join(self.project_dir.name, "libs"))

        install_mode = module.InstallMode.master

        modulepath = ["libs", os.path.dirname(self.rootPath)]

        with open(os.path.join(self.project_dir.name, "project.yml"), "w+") as fd:
            metadata: typing.Mapping[str, object] = {
                "name": "Temporary project",
                "description": "Temporary project",
                "repo": yaml.safe_load(self.repos),
                "modulepath": modulepath,
                "downloadpath": "libs",
                "install_mode": install_mode.value,
            }
            yaml.dump(metadata, fd)

        v2_metadata_file: str = os.path.join(self.rootPath, module.ModuleV2.MODULE_FILE)
        v1_metadata_file: str = os.path.join(self.rootPath, module.ModuleV1.MODULE_FILE)

        module_name: Optional[str] = None
        if os.path.exists(v2_metadata_file):
            mv2 = module.ModuleV2(project=None, path=self.rootPath)
            module_name = mv2.name
        elif os.path.exists(v1_metadata_file):
            mv1 = module.ModuleV1(project=None, path=self.rootPath)
            module_name = mv1.name
>>>>>>> 9e42ab10

        if not module_name:
            error_message: str = (
                "The Inmanta extension only works on projects and modules. "
<<<<<<< HEAD
                f"Please make sure the folder opened at {folder.get_folder_path()} is a valid "
                "[project](https://docs.inmanta.com/inmanta-service-orchestrator/latest/model_developers/project_creation.html)"
                " or "
                "[module](https://docs.inmanta.com/inmanta-service-orchestrator/latest/model_developers/module_creation.html)"
            )
            raise InvalidExtensionSetup(error_message)

        with open(os.path.join(folder.inmanta_project_dir.name, "project.yml"), "w+") as fd:
            metadata: typing.Mapping[str, object] = {
                "name": "Temporary project",
                "description": "Temporary project",
                "repo": yaml.safe_load(self.repos) + mv2_repo,  # TODO get resource scoped settings here
                "modulepath": modulepath,
                "downloadpath": "libs",
                "install_mode": install_mode.value,
            }
            yaml.dump(metadata, fd)

        with open(os.path.join(folder.inmanta_project_dir.name, "main.cf"), "w+") as fd:
            fd.write(f"import {module_name}\n")

        return folder.inmanta_project_dir.name

    async def compile_and_anchor(self, folders: Optional[Sequence[Folder]] = None) -> None:
        """
        Perform a compile and compute an anchormap for the currently open folder or workspace.

        :parameter folders: When specified, only these folders will be considered instead of all the folders in the workspace.

        """

        def sync_compile_and_anchor_folder(folder: Folder):
            logger.info(f"compile and anchor for folder {folder}")
            def setup_project(folder: Folder):
                # Check that we are working inside an existing project:
                # project_file: str = os.path.join(folder, module.Project.PROJECT_FILE)
                # if os.path.exists(project_file):
                if folder.inmanta_project_dir:
                    # project_dir: str = folder.inmanta_project_dir.name
                    project_dir: str = folder.get_project_dir()
                    logger.info(f"using  existing project {project_dir}")
                else:
                    # Create a temporary project
                    project_dir = self.create_tmp_project(folder)
                    logger.info(f"New project created: TMP dir {project_dir}")
=======
                "Please make sure the current workspace is a valid project "
                "(https://docs.inmanta.com/inmanta-service-orchestrator/latest/model_developers/project_creation.html) or "
                "module (https://docs.inmanta.com/inmanta-service-orchestrator/latest/model_developers/module_creation.html)."
            )
            raise InvalidExtensionSetup(error_message)

        with open(os.path.join(self.project_dir.name, "main.cf"), "w+") as fd:
            fd.write(f"import {module_name}\n")

        return self.project_dir.name

    async def compile_and_anchor(self) -> None:
        def sync_compile_and_anchor() -> None:
            def setup_project():
                # Check that we are working inside an existing project:
                project_file: str = os.path.join(self.rootPath, module.Project.PROJECT_FILE)
                if os.path.exists(project_file):
                    project_dir: str = self.rootPath

                else:
                    # Create a project in the vscode temp folder
                    project_dir = self.create_tmp_project()
>>>>>>> 9e42ab10

                if LEGACY_MODE_COMPILER_VENV:
                    if self.compiler_venv_path:
                        logger.debug("Using venv path " + str(self.compiler_venv_path))
                        module.Project.set(module.Project(project_dir, venv_path=self.compiler_venv_path))
                    else:
                        module.Project.set(module.Project(project_dir))
                else:
                    module.Project.set(module.Project(project_dir))
                    module.Project.get().install_modules()

            # reset all
            resources.resource.reset()
            handler.Commander.reset()

            # fresh project
<<<<<<< HEAD
            setup_project(folder)
=======
            setup_project()
>>>>>>> 9e42ab10

            # can't call compiler.anchormap and compiler.get_types_and_scopes directly because of inmanta/inmanta#2471
            compiler_instance: compiler.Compiler = compiler.Compiler()
            (statements, blocks) = compiler_instance.compile()
            scheduler_instance = scheduler.Scheduler()
            anchormap = scheduler_instance.anchormap(compiler_instance, statements, blocks)
            self.types = scheduler_instance.get_types()

            def treeify(iterator):
                tree = IntervalTree()
                for f, t in iterator:
                    start = self.flatten(f.lnr - 1, f.start_char - 1)
                    end = self.flatten(f.end_lnr - 1, f.end_char - 1)
                    tree[start:end] = t
                return tree

            self.anchormap = {os.path.realpath(k): treeify(v) for k, v in groupby(anchormap, lambda x: x[0].file)}

            def treeify_reverse(iterator):
                tree = IntervalTree()
                for f, t in iterator:
                    if isinstance(t, Range):
                        start = self.flatten(t.lnr - 1, t.start_char - 1)
                        end = self.flatten(t.end_lnr - 1, t.end_char - 1)
                        if start <= end:
                            tree[start:end] = f
                return tree

            self.reverse_anchormap = {
                os.path.realpath(k): treeify_reverse(v) for k, v in groupby(anchormap, lambda x: x[1].file)
            }

        async def sync_compile_and_anchor_folders(folders: Optional[Sequence[Folder]]) -> None:
            if folders is None or folders[0] is None:
                # No folders specified -> compile and anchor all folders in the workspace
                folders = self._workspace_folders.values()
                logger.info(f"Folders was none, got these paths insteasd {folders}")

            for folder in folders:
                # sync_compile_and_anchor_folder(folder)
                # run synchronous part in executor to allow context switching while awaiting
                await asyncio.get_event_loop().run_in_executor(self.threadpool, sync_compile_and_anchor_folder, folder)
                await self.publish_diagnostics(None)
                logger.info(f"Compilation succeeded for folder {folder}")

        try:
            if self.shutdown_requested:
                return
            await sync_compile_and_anchor_folders(folders)
            # run synchronous part in executor to allow context switching while awaiting
            # await self.publish_diagnostics(None)
            # logger.info("Compilation succeeded")
        except asyncio.CancelledError:
            # Language server is shutting down. Tasks in threadpool were cancelled.
            pass
        except CompilerException as e:
            params: Optional[lsp_types.PublishDiagnosticsParams]
            if e.location is None:
                params = None
            else:
                location: Dict[str, object] = self.convert_location(e.location)
                params = lsp_types.PublishDiagnosticsParams(
                    uri=location["uri"],
                    diagnostics=[
                        lsp_types.Diagnostic(
                            range=location["range"],
                            severity=lsp_types.DiagnosticSeverity.Error,
                            message=e.get_message(),
                        )
                    ],
                )
            await self.publish_diagnostics(params)
            await self.handle_module_loading_exception(e)
            logger.exception("Compilation failed")
        except InvalidExtensionSetup as e:
            await self.handle_invalid_extension_setup(e)
            logger.error(e)
<<<<<<< HEAD

        except Exception as e:
            logger.info(f"Oh god no {e}")
=======
>>>>>>> 9e42ab10

            await self.publish_diagnostics(None)
            logger.exception("Compilation failed")

<<<<<<< HEAD
        logger.info(f"DONE compile_and_anchor for folders {folders}")
        logger.info(f"cur dir {os.path.abspath(os.curdir)}")
        logger.info("-"*100)

=======
>>>>>>> 9e42ab10
    async def handle_invalid_extension_setup(self, e: InvalidExtensionSetup):
        await self.send_show_message(
            lsp_types.MessageType.Warning,
            f"{e.message}.",
        )

    async def handle_module_loading_exception(self, e: CompilerException):
        """
        Send a suggestion to the user to run the inmanta project install command when a module install failure is detected.
        """
        if CORE_VERSION < version.Version("5"):
            # ModuleLoadingException doesn't exist in iso4, use ModuleNotFoundException instead.
            module_loading_exception = module.ModuleNotFoundException
        else:
            module_loading_exception = module.ModuleLoadingException

        if isinstance(e, module_loading_exception):
            await self.send_show_message(
                lsp_types.MessageType.Warning,
                f"{e.format()}. Try running `inmanta project install` to install missing modules.",
            )

    async def initialized(self):
        await self.compile_and_anchor()

    async def shutdown(self, **kwargs):
        self.shutdown_requested = True
<<<<<<< HEAD
        self._cleanup_tmp_projects()
        self.threadpool.shutdown(cancel_futures=True)

    def _cleanup_tmp_projects(self):
        for workspace in self._workspace_folders.values():
            workspace.cleanup()
=======
        self.cleanup_tmp()
        self.threadpool.shutdown(cancel_futures=True)

    def cleanup_tmp(self):
        self.project_dir.cleanup()
>>>>>>> 9e42ab10

    async def exit(self, **kwargs):
        self.running = False

    async def textDocument_didOpen(self, **kwargs):  # noqa: N802
        logger.info(f"document opened, should probably do something here {kwargs=}")
        pass

    async def window_onDidChangeTextEditorViewColumn(self, **kwargs):  # noqa: N802
        logger.info(f"window_onDidChangeTextEditorViewColumn, should probably do something here {kwargs=}")
        pass


    async def window_onDidChangeActiveTextEditor(self, **kwargs):  # noqa: N802
        logger.info(f"onDidChangeActiveTextEditor, should probably do something here {kwargs=}")
        pass

    async def textDocument_didChange(self, **kwargs):  # noqa: N802
        logger.info(f"document changed, should probably do something here {kwargs=}")
        pass

    async def textDocument_didSave(self, **kwargs):  # noqa: N802
        logger.info(f"document saved, should probably do something here {kwargs=}")
        # {'textDocument': {'uri': 'file:///home/hugo/tmp/tmp_module/test-module-v2/model/_init.cf'}}
        file_uri: URI = kwargs["textDocument"]["uri"]
        try:
            # r = await self.dispatch_method(1, "getWorkspaceFolder", file_uri)
            # await self.send_notification("textDocument/publishDiagnostics", publish_params.dict())
            r = await self.send_notification("workspace/getWorkspaceFolder", {"uri": file_uri})

            logger.info(f"YEEHA {r}")

            # folder = self.getWorkspaceFolder(file_uri)
        except Exception as e:
            logger.info(f"SOOP {e}")
        await self.compile_and_anchor([r])

    async def textDocument_didClose(self, **kwargs):  # noqa: N802
        pass

    async def workspace_didChangeWorkspaceFolders(self, **kwargs):  # noqa: N802
        logger.info(f"workspace changed, should probably do something HERE {kwargs=}")
        event = kwargs.get("event", None)
        if event:
            added = Folder.unpack_workspaces(event["added"])
            removed = Folder.unpack_workspaces(event["removed"])

            logger.info(f"before change {self._workspace_folders}")
            logger.info(f"{added=}")
            logger.info(f"{removed=}")

            self._workspace_folders.update(added)
            logger.info(f"midle change {self._workspace_folders}")

            self._workspace_folders = {k: v for k, v in self._workspace_folders.items() if k not in removed.keys()}

            logger.info(f"after change {self._workspace_folders}")
            for folder in removed.values():
                folder.cleanup()

            await self.compile_and_anchor()

    def convert_location(self, loc):
        prefix = "file:///" if os.name == "nt" else "file://"
        if isinstance(loc, Range):
            return {
                "uri": prefix + loc.file,
                "range": {
                    "start": {"line": loc.lnr - 1, "character": loc.start_char - 1},
                    "end": {"line": loc.end_lnr - 1, "character": loc.end_char - 1},
                },
            }
        else:
            return {
                "uri": prefix + loc.file,
                "range": {
                    "start": {"line": loc.lnr - 1, "character": 0},
                    "end": {"line": loc.lnr, "character": 0},
                },
            }

    async def textDocument_definition(self, textDocument, position):  # noqa: N802, N803
        uri = textDocument["uri"]

        url = os.path.realpath(uri.replace("file://", ""))

        if self.anchormap is None:
            return {}

        if url not in self.anchormap:
            return {}

        tree = self.anchormap[url]

        range = tree[self.flatten(position["line"], position["character"])]

        if range is None or len(range) == 0:
            return {}
        loc = list(range)[0].data
        return self.convert_location(loc)

    async def textDocument_references(self, textDocument, position, context):  # noqa: N802, N803  # noqa: N802, N803
        uri = textDocument["uri"]

        url = os.path.realpath(uri.replace("file://", ""))

        if self.reverse_anchormap is None:
            return {}

        if url not in self.reverse_anchormap:
            return {}

        tree = self.reverse_anchormap[url]

        range = tree[self.flatten(position["line"], position["character"])]

        if range is None or len(range) == 0:
            return {}

        return [self.convert_location(loc.data) for loc in range]

    async def workspace_symbol(self, query: str) -> List[Dict[str, object]]:
        if self.types is None:
            return []

        query_upper: str = query.upper()
        matching_types: List[Tuple[str, inmanta_type.NamedType]] = [
            (name, tp)
            for name, tp in self.types.items()
            if isinstance(tp, inmanta_type.NamedType) and query_upper in name.upper()
        ]

        def get_symbol_kind(tp: inmanta_type.NamedType) -> lsp_types.SymbolKind:
            def if_supported(then: lsp_types.SymbolKind, otherwise: lsp_types.SymbolKind) -> lsp_types.SymbolKind:
                """
                Returns `then` iff the client can handle it, otherwise returns `otherwise`.
                If the client explicitly specifies its supported symbol kinds, it is expected to gracefully handle symbol kinds
                outside of this set. If it doesn't specify its supported symbol kinds, it must support all symbol kinds up to
                Array.
                """
                return then if (self.supported_symbol_kinds is not None and then in self.supported_symbol_kinds) else otherwise

            if isinstance(tp, Plugin):
                return lsp_types.SymbolKind.Function
            if isinstance(tp, inmanta_type.ConstraintType):
                return lsp_types.SymbolKind.Class
            if isinstance(tp, Entity):
                return lsp_types.SymbolKind.Class
            if isinstance(tp, Implementation):
                return lsp_types.SymbolKind.Constructor

            logger.warning("Unknown type %s, using default symbol kind" % tp)
            return if_supported(lsp_types.SymbolKind.Object, lsp_types.SymbolKind.Variable)

        type_symbols: Iterator[lsp_types.SymbolInformation] = (
            lsp_types.SymbolInformation(
                name=name,
                kind=get_symbol_kind(tp),
                location=self.convert_location(tp.location),
            )
            for name, tp in matching_types
        )

        attribute_symbols: Iterator[lsp_types.SymbolInformation] = (
            lsp_types.SymbolInformation(
                name=attribute_name,
                kind=lsp_types.SymbolKind.Field,
                location=self.convert_location(attribute.location),
                container_name=entity_name,
            )
            for entity_name, entity in matching_types
            if isinstance(entity, Entity)
            for attribute_name, attribute in entity.attributes.items()
        )

        return [symbol.dict() for symbol in chain(type_symbols, attribute_symbols)]

    # Protocol handling

    def mangle(self, name):
        return name.replace("/", "_")

    async def dispatch_method(self, id, method, params):
        pymethod = self.mangle(method)

        pym = getattr(self, pymethod, None)

        if pym is None:
            logger.debug("Call to unexisting method %s params %s", method, params)
            raise MethodNotFoundException("Could not find method %s" % method, id)

        if params is None:
            params = {}

        logger.debug("Called: %s %s", pymethod, params)

        try:
            result = await pym(**params)
        except TypeError as e:
            raise InvalidParamsException(str(e), id)

        return result

    async def send_show_message(self, type: lsp_types.MessageType, message: str):
        """
        Show a pop up message to the user, type gives the level of the message, message is the content
        """
        await self.send_notification("window/showMessage", {"type": type.value, "message": message})

    async def publish_diagnostics(self, params: Optional[lsp_types.PublishDiagnosticsParams]) -> None:
        """
        Publishes supplied diagnostics and caches it. If params is None, clears previously published diagnostics.
        """
        async with self.state_lock:
            publish_params: lsp_types.PublishDiagnosticsParams
            if params is None:
                if self.diagnostics_cache is None:
                    return
                publish_params = lsp_types.PublishDiagnosticsParams(uri=self.diagnostics_cache.uri, diagnostics=[])
            else:
                publish_params = params
            await self.send_notification("textDocument/publishDiagnostics", publish_params.dict())
            self.diagnostics_cache = params<|MERGE_RESOLUTION|>--- conflicted
+++ resolved
@@ -66,7 +66,6 @@
         self.message = message
 
 
-<<<<<<< HEAD
 @dataclass
 class Folder:
     """
@@ -125,8 +124,6 @@
             pj = "with a project at " + pj + "."
         return f"Folder {self.name} opened at {self.get_folder_path()}" + pj
 
-=======
->>>>>>> 9e42ab10
 class InmantaLSHandler(JsonRpcHandler):
     def __init__(self, instream: BaseIOStream, outstream: BaseIOStream, address):
         super(InmantaLSHandler, self).__init__(instream, outstream, address)
@@ -146,7 +143,6 @@
     ):  # noqa: N803
         logger.debug("Init: " + json.dumps(kwargs))
 
-<<<<<<< HEAD
         if rootPath:
             logger.info("The rootPath parameter has been deprecated in favour of the 'workspaceFolders' parameter.")
         if rootUri:
@@ -154,10 +150,7 @@
 
         if workspaceFolders is None:
             raise InvalidExtensionSetup("no workspace folder specified")  # TODO check if this logic makes sense
-=======
-        if rootPath is None:
-            raise InvalidExtensionSetup("A folder should be opened instead of a file in order to use the inmanta extension.")
->>>>>>> 9e42ab10
+
 
         self.rootPath = rootPath
         self.rootUrl = rootUri
@@ -176,13 +169,8 @@
 
         if init_options:
             self.compiler_venv_path = init_options.get("compilerVenv", os.path.join(self.rootPath, ".env-ls-compiler"))
-<<<<<<< HEAD
             self.repos = init_options.get("repos", None)  # TODO Postpone this to have a per-folder config + 'resource' scope
-            # self.repos = self.repos.strip('][').split(', ')
-=======
-            self.repos = init_options.get("repos", None)
-
->>>>>>> 9e42ab10
+
         value_set: List[int]
         try:
             value_set: List[int] = capabilities["workspace"]["symbol"]["symbolKind"]["valueSet"]  # type: ignore
@@ -227,7 +215,6 @@
         assert char < 100000
         return line * 100000 + char
 
-<<<<<<< HEAD
     def create_tmp_project(self, folder: Folder) -> str:
         folder.inmanta_project_dir = tempfile.TemporaryDirectory()
         logger.info(f"Temporary project created at {folder.inmanta_project_dir.name}.")
@@ -257,44 +244,10 @@
             mv1 = module.ModuleV1(project=None, path=folder.get_folder_path())
             module_name = mv1.name
             modulepath.append(os.path.dirname(folder.get_folder_path()))
-=======
-    def create_tmp_project(self) -> str:
-        self.project_dir = tempfile.TemporaryDirectory()
-        logger.info(f"Temporary project created at {self.project_dir.name}.")
-
-        os.mkdir(os.path.join(self.project_dir.name, "libs"))
-
-        install_mode = module.InstallMode.master
-
-        modulepath = ["libs", os.path.dirname(self.rootPath)]
-
-        with open(os.path.join(self.project_dir.name, "project.yml"), "w+") as fd:
-            metadata: typing.Mapping[str, object] = {
-                "name": "Temporary project",
-                "description": "Temporary project",
-                "repo": yaml.safe_load(self.repos),
-                "modulepath": modulepath,
-                "downloadpath": "libs",
-                "install_mode": install_mode.value,
-            }
-            yaml.dump(metadata, fd)
-
-        v2_metadata_file: str = os.path.join(self.rootPath, module.ModuleV2.MODULE_FILE)
-        v1_metadata_file: str = os.path.join(self.rootPath, module.ModuleV1.MODULE_FILE)
-
-        module_name: Optional[str] = None
-        if os.path.exists(v2_metadata_file):
-            mv2 = module.ModuleV2(project=None, path=self.rootPath)
-            module_name = mv2.name
-        elif os.path.exists(v1_metadata_file):
-            mv1 = module.ModuleV1(project=None, path=self.rootPath)
-            module_name = mv1.name
->>>>>>> 9e42ab10
 
         if not module_name:
             error_message: str = (
                 "The Inmanta extension only works on projects and modules. "
-<<<<<<< HEAD
                 f"Please make sure the folder opened at {folder.get_folder_path()} is a valid "
                 "[project](https://docs.inmanta.com/inmanta-service-orchestrator/latest/model_developers/project_creation.html)"
                 " or "
@@ -340,30 +293,6 @@
                     # Create a temporary project
                     project_dir = self.create_tmp_project(folder)
                     logger.info(f"New project created: TMP dir {project_dir}")
-=======
-                "Please make sure the current workspace is a valid project "
-                "(https://docs.inmanta.com/inmanta-service-orchestrator/latest/model_developers/project_creation.html) or "
-                "module (https://docs.inmanta.com/inmanta-service-orchestrator/latest/model_developers/module_creation.html)."
-            )
-            raise InvalidExtensionSetup(error_message)
-
-        with open(os.path.join(self.project_dir.name, "main.cf"), "w+") as fd:
-            fd.write(f"import {module_name}\n")
-
-        return self.project_dir.name
-
-    async def compile_and_anchor(self) -> None:
-        def sync_compile_and_anchor() -> None:
-            def setup_project():
-                # Check that we are working inside an existing project:
-                project_file: str = os.path.join(self.rootPath, module.Project.PROJECT_FILE)
-                if os.path.exists(project_file):
-                    project_dir: str = self.rootPath
-
-                else:
-                    # Create a project in the vscode temp folder
-                    project_dir = self.create_tmp_project()
->>>>>>> 9e42ab10
 
                 if LEGACY_MODE_COMPILER_VENV:
                     if self.compiler_venv_path:
@@ -380,11 +309,7 @@
             handler.Commander.reset()
 
             # fresh project
-<<<<<<< HEAD
             setup_project(folder)
-=======
-            setup_project()
->>>>>>> 9e42ab10
 
             # can't call compiler.anchormap and compiler.get_types_and_scopes directly because of inmanta/inmanta#2471
             compiler_instance: compiler.Compiler = compiler.Compiler()
@@ -462,23 +387,17 @@
         except InvalidExtensionSetup as e:
             await self.handle_invalid_extension_setup(e)
             logger.error(e)
-<<<<<<< HEAD
 
         except Exception as e:
             logger.info(f"Oh god no {e}")
-=======
->>>>>>> 9e42ab10
 
             await self.publish_diagnostics(None)
             logger.exception("Compilation failed")
 
-<<<<<<< HEAD
         logger.info(f"DONE compile_and_anchor for folders {folders}")
         logger.info(f"cur dir {os.path.abspath(os.curdir)}")
         logger.info("-"*100)
 
-=======
->>>>>>> 9e42ab10
     async def handle_invalid_extension_setup(self, e: InvalidExtensionSetup):
         await self.send_show_message(
             lsp_types.MessageType.Warning,
@@ -506,20 +425,12 @@
 
     async def shutdown(self, **kwargs):
         self.shutdown_requested = True
-<<<<<<< HEAD
         self._cleanup_tmp_projects()
         self.threadpool.shutdown(cancel_futures=True)
 
     def _cleanup_tmp_projects(self):
         for workspace in self._workspace_folders.values():
             workspace.cleanup()
-=======
-        self.cleanup_tmp()
-        self.threadpool.shutdown(cancel_futures=True)
-
-    def cleanup_tmp(self):
-        self.project_dir.cleanup()
->>>>>>> 9e42ab10
 
     async def exit(self, **kwargs):
         self.running = False
