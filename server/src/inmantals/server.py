--- conflicted
+++ resolved
@@ -19,12 +19,8 @@
 import json
 import logging
 import os
-<<<<<<< HEAD
 import tempfile
 import typing
-=======
-import uuid
->>>>>>> dbcf25e1
 from concurrent.futures.thread import ThreadPoolExecutor
 from itertools import chain
 from typing import Dict, Iterator, List, Optional, Set, Tuple
