--- conflicted
+++ resolved
@@ -187,20 +187,12 @@
                     ],
                 )
             await self.publish_diagnostics(params)
-<<<<<<< HEAD
-            await self.send_show_message(1, "Compilation failed: " + e.get_message())
-=======
             await self.send_show_message(lsp_types.MessageType.Error, "Compilation failed: " + e.get_message())
->>>>>>> df57c58b
             logger.exception("Compilation failed")
 
         except Exception:
             await self.publish_diagnostics(None)
-<<<<<<< HEAD
-            await self.send_show_message(1, "Compilation failed")
-=======
             await self.send_show_message(lsp_types.MessageType.Error, "Compilation failed")
->>>>>>> df57c58b
             logger.exception("Compilation failed")
 
     async def initialized(self):
@@ -362,20 +354,9 @@
 
         return result
 
-<<<<<<< HEAD
-    async def send_show_message(self, type: int, message: str):
-        """
-        Show a pop up message to the user, type gives the level of the message, message is the content
-        Available types are:
-         * 1: Error
-         * 2: Warning
-         * 3: Info
-         * 4: Debug
-=======
     async def send_show_message(self, type: lsp_types.MessageType, message: str):
         """
         Show a pop up message to the user, type gives the level of the message, message is the content
->>>>>>> df57c58b
         """
         await self.send_notification(
             "window/showMessage", {"type": type, "message": message}
