--- conflicted
+++ resolved
@@ -193,13 +193,6 @@
                 "(https://docs.inmanta.com/inmanta-service-orchestrator/latest/model_developers/project_creation.html) or "
                 "module (https://docs.inmanta.com/inmanta-service-orchestrator/latest/model_developers/module_creation.html)."
             )
-<<<<<<< HEAD
-            await self.send_show_message(
-                lsp_types.MessageType.Warning,
-                error_message,
-            )
-=======
->>>>>>> 825d2190
             raise InvalidExtensionSetup(error_message)
 
         with open(os.path.join(self.project_dir.name, "main.cf"), "w+") as fd:
