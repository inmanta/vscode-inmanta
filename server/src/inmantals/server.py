--- conflicted
+++ resolved
@@ -26,12 +26,8 @@
 from collections import abc
 from concurrent.futures.thread import ThreadPoolExecutor
 from itertools import chain
-<<<<<<< HEAD
 from typing import Dict, Iterator, List, Optional, Sequence, Set, Tuple, Type
 from urllib.parse import urlparse
-=======
-from typing import Dict, Iterator, List, Optional, Sequence, Set, Tuple
->>>>>>> 70d34fd0
 
 from tornado.iostream import BaseIOStream
 
@@ -249,10 +245,9 @@
         self.handler.register_tmp_project(tmp_dir)
         return inmanta_project_dir
 
-    def install_project(self):
+    def install_project(attach_cf_cache: bool):
         logger.debug("Installing project at %s", self.inmanta_project_dir)
-
-        module.Project.set(module.Project(self.inmanta_project_dir))
+        module.Project.set(module.Project(self.inmanta_project_dir, attach_cf_cache=attach_cf_cache))
         if self.kind == module.ModuleV2:
             # If the open folder is a v2 module we must install it in editable mode in the temporary project using the pip
             # indexes set in the "repos" extension setting for its dependencies.
@@ -310,17 +305,10 @@
         else:
             workspace_folder = lsp_types.WorkspaceFolder(**workspaceFolders[0])
 
-<<<<<<< HEAD
         if len(workspaceFolders) > 1:
             raise InvalidExtensionSetup(
                 "InmantaLSHandler can only handle a single folder. Instantiate one InmantaLSHandler per folder instead."
             )
-=======
-    async def initialize(self, rootPath, rootUri, capabilities: Dict[str, object], **kwargs):  # noqa: N803
-        logger.debug("Init: " + json.dumps(kwargs))
-        if rootPath is None:
-            raise InvalidExtensionSetup("A folder should be opened instead of a file in order to use the inmanta extension.")
->>>>>>> 70d34fd0
 
         init_options = kwargs.get("initializationOptions", None)
 
@@ -363,16 +351,13 @@
                     # the language server does not report work done progress for workspace symbol requests
                     "workDoneProgress": False,
                 },
-<<<<<<< HEAD
                 "workspace": {
                     "workspaceFolders": {
                         "supported": True,
                         "changeNotifications": True,
                     }
                 },
-=======
                 "hoverProvider": True,
->>>>>>> 70d34fd0
             }
         }
 
@@ -386,27 +371,14 @@
         Perform a compile and compute an anchormap for the currently open folder.
         """
 
-        def sync_compile_and_anchor():
+        def sync_compile_and_anchor() -> None:
             logger.info("Compile and anchor for root folder %s.", self.root_folder)
 
-<<<<<<< HEAD
             def setup_project(folder: Folder):
+                useCache: bool = is_bool(os.getenv("INMANTA_COMPILER_CACHE", "True"))
                 # Check that we are working inside an existing project:
                 if not folder.inmanta_project_dir:
                     raise InvalidExtensionSetup("No inmanta project found.")
-=======
-    async def compile_and_anchor(self) -> None:
-        def sync_compile_and_anchor() -> None:
-            def setup_project():
-                useCache = is_bool(os.getenv("INMANTA_COMPILER_CACHE", "True"))
-                # Check that we are working inside an existing project:
-                project_file: str = os.path.join(self.rootPath, module.Project.PROJECT_FILE)
-                if os.path.exists(project_file):
-                    project_dir: str = self.rootPath
-                else:
-                    # Create a project in the vscode temp folder
-                    project_dir = self.create_tmp_project()
->>>>>>> 70d34fd0
 
                 if LEGACY_MODE_COMPILER_VENV:
                     if self.compiler_venv_path:
@@ -414,24 +386,14 @@
                     else:
                         module.Project.set(module.Project(folder.inmanta_project_dir))
                 else:
-<<<<<<< HEAD
-                    folder.install_project()
-=======
-                    module.Project.set(module.Project(project_dir, attach_cf_cache=useCache))
-                    module.Project.get().install_modules()
->>>>>>> 70d34fd0
+                    folder.install_project(attach_cf_cache=useCache)
 
             # reset all
             resources.resource.reset()
             handler.Commander.reset()
 
-<<<<<<< HEAD
             setup_project(self.root_folder)
 
-=======
-            # fresh project
-            setup_project()
->>>>>>> 70d34fd0
             # can't call compiler.anchormap and compiler.get_types_and_scopes directly because of inmanta/inmanta#2471
 
             compiler_instance: compiler.Compiler = compiler.Compiler()
