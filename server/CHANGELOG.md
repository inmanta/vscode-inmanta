--- conflicted
+++ resolved
@@ -1,9 +1,6 @@
-<<<<<<< HEAD
-=======
 # v 1.3.0 (?)
 Changes in this release:
 
->>>>>>> fc58921f
 # v 1.2.0 (2022-01-13)
 Changes in this release:
 
