<<<<<<< HEAD
=======
# v 1.8.0 (?)
Changes in this release:

>>>>>>> d540a882
# v 1.7.0 (2025-04-04)
Changes in this release:
- Format code using black 25.1.0

# v 1.6.0 (2024-04-04)
Changes in this release:
- Fix memory leak by resetting the `inmanta.plugins.PluginMeta` and `inmanta.export.Exporter` classes before every compile.

# v 1.5.0 (2023-12-21)
Changes in this release:
- Add  support for the float type in the inmanta syntax.

# v 1.4.0 (2023-06-06)
Changes in this release:

# v 1.3.0 (2022-12-23)
Changes in this release:
- Ensure that the language server stops compiling when it receives a shutdown request. This prevents that two language servers are acting on the same project simultaneously.

# v 1.2.0 (2022-01-13)
Changes in this release:

# v 1.1.0 (2021-05-28)
Changes in this release:
- Replace the dependency on inmanta with a dependency on inmanta-core

# v 1.0.1 (?)
Changes in this release:
- use unique log file for each workspace (#64)
- added troubleshooting sections related to venv reuse by multiple compiler venvs (#65)

# v 1.0.0 (2020-11-06)
Changes in this release:
- Added language server to client diagnostics notifications to highlight errors (#18)
- Added symbol provider (#34)
- Extended language server support on Windows (#26)

# v 0.2.1 (2019-10-31)

## Engineering
* Use native coroutines instead of tornado decorators
* Made pep8 compatible
* Added basic smoke test<|MERGE_RESOLUTION|>--- conflicted
+++ resolved
@@ -1,9 +1,6 @@
-<<<<<<< HEAD
-=======
 # v 1.8.0 (?)
 Changes in this release:
 
->>>>>>> d540a882
 # v 1.7.0 (2025-04-04)
 Changes in this release:
 - Format code using black 25.1.0
