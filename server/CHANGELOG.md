<<<<<<< HEAD
=======
# v 1.1.0 (?)
Changes in this release:

# v 1.0.1 (?)
Changes in this release:
- use unique log file for each workspace (#64)
- added troubleshooting sections related to venv reuse by multiple compiler venvs (#65)

>>>>>>> 9db9c794
# v 1.0.0 (2020-11-06)
Changes in this release:
- Added language server to client diagnostics notifications to highlight errors (#18)
- Added symbol provider (#34)
- Extended language server support on Windows (#26)

# v 0.2.1 (2019-10-31)

## Engineering
* Use native coroutines instead of tornado decorators
* Made pep8 compatible
* Added basic smoke test<|MERGE_RESOLUTION|>--- conflicted
+++ resolved
@@ -1,5 +1,3 @@
-<<<<<<< HEAD
-=======
 # v 1.1.0 (?)
 Changes in this release:
 
@@ -8,7 +6,6 @@
 - use unique log file for each workspace (#64)
 - added troubleshooting sections related to venv reuse by multiple compiler venvs (#65)
 
->>>>>>> 9db9c794
 # v 1.0.0 (2020-11-06)
 Changes in this release:
 - Added language server to client diagnostics notifications to highlight errors (#18)
