--- conflicted
+++ resolved
@@ -1,9 +1,6 @@
-<<<<<<< HEAD
-=======
 # v 1.4.0 (2023-06-06)
 Changes in this release:
 
->>>>>>> 7bc0e4c4
 # v 1.3.0 (2022-12-23)
 Changes in this release:
 - Ensure that the language server stops compiling when it receives a shutdown request. This prevents that two language servers are acting on the same project simultaneously.
