--- conflicted
+++ resolved
@@ -106,9 +106,6 @@
                             else
                                 ${WORKSPACE}/env/bin/pip install inmantals=="${LS_version}"
                             fi
-<<<<<<< HEAD
-                            ls_version=$(${WORKSPACE}/env/bin/pip freeze | grep inmantals | cut -d'=' -f3
-=======
 
                             ls_version=$(${WORKSPACE}/env/bin/pip freeze | grep -E '^inmantals==[0-9]+\\.[0-9]+\\.[0-9]+$' | cut -d'=' -f3)
 
@@ -117,7 +114,6 @@
                                 exit 1
                             fi
 
->>>>>>> 2f42a4ab
                             echo "inmantals~=${ls_version}" > requirements.txt
                             git commit -m "add requirements.txt file to tie the inmantals version (${ls_version}) to the extension" requirements.txt
 
