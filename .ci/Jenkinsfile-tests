pipeline {
    agent any

    options{
        disableConcurrentBuilds()
    }

    triggers {
        upstream "inmanta-core/master"
        cron("H H(2-5) * * *")
        pollSCM '* * * * *'
    }

    environment {
      INMANTA_LS_TEST_ENV="${env.WORKSPACE}/ls-venv"
      INMANTA_LS_PATH="${env.WORKSPACE}/server"
      INMANTA_LS_LOG_PATH="${env.WORKSPACE}/server.log"
      INMANTA_EXTENSION_TEST_ENV="${env.WORKSPACE}/extension-venv"
      PIP_INDEX_URL="https://artifacts.internal.inmanta.com/inmanta/dev"
<<<<<<< HEAD
    } 
=======
    }
>>>>>>> 2f02fd4f

    stages {
        stage('Language server tests') {
            steps {
                sh '''
                    rm -rf $INMANTA_LS_TEST_ENV
                    python3 -m venv $INMANTA_LS_TEST_ENV
                    $INMANTA_LS_TEST_ENV/bin/python3 -m pip install -U tox pip wheel
                '''
                dir("server"){
                    sh "$INMANTA_LS_TEST_ENV/bin/python3 -m tox --recreate"
                }
            }
        }
        stage('Extension tests') {
            steps {
                sh '''
                    rm -rf node_modules
                    npm i --also=dev
                    xvfb-run npm run test
                '''
            }
        }
    }

    post {
        always {
            junit 'server/junit*.xml'
            deleteDir()
        }
    }
}<|MERGE_RESOLUTION|>--- conflicted
+++ resolved
@@ -17,11 +17,7 @@
       INMANTA_LS_LOG_PATH="${env.WORKSPACE}/server.log"
       INMANTA_EXTENSION_TEST_ENV="${env.WORKSPACE}/extension-venv"
       PIP_INDEX_URL="https://artifacts.internal.inmanta.com/inmanta/dev"
-<<<<<<< HEAD
-    } 
-=======
     }
->>>>>>> 2f02fd4f
 
     stages {
         stage('Language server tests') {
