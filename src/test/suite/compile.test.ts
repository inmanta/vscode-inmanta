--- conflicted
+++ resolved
@@ -39,35 +39,6 @@
 	});
 
 	tests.forEach(test => {
-<<<<<<< HEAD
-		it(`Check that ${test.source} ${test.succeed ? "does" : "doesn't"} compile`, () => {
-			return new Promise(async resolve => {
-				// Copy model into main.cf
-				const source: string = path.resolve(workspaceUri.fsPath, test.source);
-				await fs.copyFile(source, modelUri.fsPath);
-				// Wait one second to let vscode notice we closed the previous editor
-				await new Promise(resolve => setTimeout(resolve, 1000));
-
-				// Opening model file
-				const doc: TextDocument = await workspace.openTextDocument(modelUri);
-				const edit: TextEditor = await window.showTextDocument(doc);
-
-				// Making file dirty and save it
-				const position: Position = new Position(0, 0);
-				const snippet: SnippetString = new SnippetString("\n");
-				await edit.insertSnippet(snippet, position);
-				assert.strictEqual(doc.isDirty, true, "The file should be dirty, but isn't");
-				await doc.save();
-
-				const succeeded = await waitForCompile(10000);
-				assert.strictEqual(succeeded, test.succeed);
-
-				const libsExists = fs.pathExistsSync(libsPath);
-				assert.strictEqual(libsExists, true, "The libs folder hasn't been created");
-
-				resolve();
-			});
-=======
 		it(`Check that ${test.source} does ${test.succeed ? "" : "not"} compile`, async () => {
 			// Copy model into main.cf
 			const source: string = path.resolve(workspaceUri.fsPath, test.source);
@@ -100,7 +71,6 @@
 
 			const envExists = fs.pathExistsSync(envPath);
 			assert.strictEqual(envExists, true, `The venv folder (${envPath}) hasn't been created`);
->>>>>>> 72648ca2
 		}).timeout(0);
 	});
 
