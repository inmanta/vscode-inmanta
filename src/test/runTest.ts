--- conflicted
+++ resolved
@@ -31,9 +31,11 @@
 
 		// Ensure the tests don't pick up any config present in the .config
 		// in the home dir.
-		const extensionTestsEnv = {HOME: tmpHomeDir};
+		const extensionTestsEnv = {
+			HOME: tmpHomeDir,
+			INMANTA_LANGUAGE_SERVER_PATH: process.env.INMANTA_LANGUAGE_SERVER_PATH
+		};
 		// Download VS Code, unzip it and run the integration test
-<<<<<<< HEAD
 		await runTests({
 			extensionDevelopmentPath: extensionDevelopmentPath,
 			extensionTestsPath: path.resolve(__dirname, './suite/indexCompileTest'),
@@ -43,14 +45,6 @@
 			extensionDevelopmentPath: extensionDevelopmentPath,
 			extensionTestsPath: path.resolve(__dirname, './suite/indexLoadExtension'),
 			extensionTestsEnv
-=======
-		await runTests({ 
-			extensionDevelopmentPath: extensionDevelopmentPath, 
-			extensionTestsPath: extensionTestsPath,
-			extensionTestsEnv: {
-				"INMANTA_LANGUAGE_SERVER_PATH": process.env.INMANTA_LANGUAGE_SERVER_PATH,
-			},
->>>>>>> 72648ca2
 		});
 	} catch (err) {
 		console.error('Failed to run tests: ' + err);
