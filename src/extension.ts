'use strict';

import * as net from 'net';

import * as cp from 'child_process';
import * as fs from 'fs';

import { workspace, ExtensionContext, Disposable, window, Uri } from 'vscode';
import { RevealOutputChannelOn, LanguageClient, LanguageClientOptions, ServerOptions, TransportKind, Executable, ErrorHandler, Message, ErrorAction, CloseAction } from 'vscode-languageclient';

export function activate(context: ExtensionContext) {

	//let serverOptions: ServerOptions = {command:'python3', args:['-m', 'inmanta-lsp']};

	function start_tcp() {
		// have to start server by hand, debugging only
		let serverOptions: ServerOptions = function () {
			return new Promise((resolve, reject) => {
				var client = new net.Socket();
				client.connect(5432, "127.0.0.1", function () {
					resolve({
						reader: client,
						writer: client
					});
				});
			});
		}

		// Options to control the language client
		let clientOptions: LanguageClientOptions = {
			// Register the server for inmanta documents
			documentSelector: [{ scheme: 'file', language: 'inmanta' }]
		}

		let lc = new LanguageClient('inmanta-ls', 'Inmanta Language Server', serverOptions, clientOptions)
		// Create the language client and start the client.
		let disposable = lc.start();

		// Push the disposable to the context's subscriptions so that the 
		// client can be deactivated on extension deactivation
		context.subscriptions.push(disposable);
		return disposable
	}

	function installLanguageServer(pythonPath: string, start_server?: boolean): void {
		const child = cp.spawnSync(pythonPath, ["-m", "pip", "install", "inmantals"]);
		if (child.status != 0) {
			window.showErrorMessage(`Inmanta Language Server install failed with code ${child.status}, ${child.stderr}`);
		} else if (start_server) {
			start_pipe();
		}
	}

	class LsErrorHandler implements ErrorHandler {

		_serverOptions: Executable
		_child: cp.ChildProcess

		constructor(serverOptions: Executable) {
			this._serverOptions = serverOptions
		}

		not_installed() {
			const pp: string = workspace.getConfiguration('inmanta').pythonPath

			window.showErrorMessage(`Inmanta Language Server not installed, run "${pp} -m pip install inmantals" ?`, 'Yes', 'No').then(
				(answer) => {
<<<<<<< HEAD
					if(answer=='Yes'){
						const child = cp.spawn(pp, ["-m", "pip", "install", "--pre", "inmantals"])
						child.on('close',(code, signal)=>{
							if(code==0){
								startPipe()
							}else{
								
								window.showErrorMessage(`Inmanta Language Server install failed with code ${code}`)
							}
						})
=======
					if (answer == 'Yes') {
						installLanguageServer(pp, true);
>>>>>>> 54c5c671
					}
				}
			)
		}

		diagnose() {
			if (this._child != undefined)
				return

			const pp: string = createVenvIfNotExists();

			if (!fs.existsSync(pp)) {
				window.showErrorMessage("No python36 interpreter found at `" + pp + "`. Please update the config setting `inmanta.pythonPath` to point to a valid python interperter.")
				return
			}

			const script = "import sys\n" +
				"if sys.version_info[0] != 3 or sys.version_info[1] < 6:\n" +
				"  exit(4)\n" + 
				"try:\n" + 
				"  import inmantals.pipeserver\n" + 
				"  sys.exit(0)\n" +
				"except:\n" + 
				"  sys.exit(3)"

			this._child = cp.spawn(this._serverOptions.command, ["-c", script])

			this._child.on('close', (code) => {
				if (code == 4) {
					window.showErrorMessage(`Inmanta Language Server requires at least python 3.6, the python binary provided at ${pp} is an older version`)
				} else if (code == 3) {
					this.not_installed()
				} else {
					const data = this._child.stdout.read()
					window.showErrorMessage("Inmanta Language Server could not start, could not determined cause of failure" + data)
				}
				this._child = undefined
			});

		}

		error(error: Error, message: Message, count: number): ErrorAction {
			this.diagnose()
			return ErrorAction.Shutdown
		}

		closed(): CloseAction {
			this.diagnose()
			return CloseAction.DoNotRestart
		}

<<<<<<< HEAD
		rejected(reason){
=======
		rejected(reason) {
>>>>>>> 54c5c671
			window.showErrorMessage('Inmanta Language Server: rejected to start' + reason);
		}

	}

<<<<<<< HEAD
	function startPipe() {
		const pp: string = workspace.getConfiguration('inmanta').pythonPath

		if(!fs.existsSync(pp)){
			window.showErrorMessage("Inmanta Language Server could not start, no python3 interperter found at `" + pp + "`. Please update the config setting `inmanta.pythonPath` to point to a valid python interperter.")
			return
		}
=======
	function start_pipe() {
		const pp: string = createVenvIfNotExists();
>>>>>>> 54c5c671

		const serverOptions: Executable = {
			command: pp,
			args: ["-m", "inmantals.pipeserver"],
		};

		const errorhandler = new LsErrorHandler(serverOptions)

		const clientOptions: LanguageClientOptions = {
			documentSelector: [{ scheme: 'file', language: 'inmanta' }],
			errorHandler: errorhandler,
			revealOutputChannelOn: RevealOutputChannelOn.Info
		}
		let lc = new LanguageClient('inmanta-ls', 'Inmanta Language Server', serverOptions, clientOptions);
		lc.onReady().catch(errorhandler.rejected)

		// Create the language client and start the client.
		let disposable = lc.start();

		// Push the disposable to the context's subscriptions so that the 
		// client can be deactivated on extension deactivation
		context.subscriptions.push(disposable);
		return disposable
	}

	const enable: boolean = workspace.getConfiguration('inmanta').ls.enabled

	function createVenvIfNotExists() {
		const pp: string = workspace.getConfiguration('inmanta').pythonPath;
		if (pp && fs.existsSync(pp)) {
			return pp;
		} else {
			window.showInformationMessage(`No Python3 interpreter found at "${pp}". Falling back to default virtual environment`);
		}
		const venvBaseDir = Uri.joinPath(context.globalStorageUri, ".env").fsPath;
		const venvPath = Uri.joinPath(context.globalStorageUri, ".env", "bin", "python3").fsPath;

		if (!fs.existsSync(venvBaseDir)) {
			const venvProcess = cp.spawnSync("python3", ["-m", "venv", venvBaseDir]);
			if (venvProcess.status != 0) {
				window.showErrorMessage(`Virtual env creation at ${venvBaseDir} failed with code ${venvProcess.status}, ${venvProcess.stderr}`);
			}
			installLanguageServer(venvPath);
		}
		workspace.getConfiguration("inmanta").update("pythonPath", venvPath, true);
		return venvPath;
	}

	var running: Disposable = undefined

	if (enable) {
<<<<<<< HEAD
		running = startPipe()
	}

	function stopIfRunning() {
		if(running != undefined){
=======
		running = start_pipe();
	}

	function stop_if_running() {
		if (running != undefined) {
>>>>>>> 54c5c671
			running.dispose()
			running = undefined
		}

	}

	context.subscriptions.push(workspace.onDidChangeConfiguration(e => {
		if (e.affectsConfiguration('inmanta')) {
			const enable: boolean = workspace.getConfiguration('inmanta').ls.enabled

			stopIfRunning()

			if (enable) {
				startPipe()
			}
		}
	}));

}<|MERGE_RESOLUTION|>--- conflicted
+++ resolved
@@ -47,7 +47,7 @@
 		if (child.status != 0) {
 			window.showErrorMessage(`Inmanta Language Server install failed with code ${child.status}, ${child.stderr}`);
 		} else if (start_server) {
-			start_pipe();
+			startPipe();
 		}
 	}
 
@@ -65,21 +65,8 @@
 
 			window.showErrorMessage(`Inmanta Language Server not installed, run "${pp} -m pip install inmantals" ?`, 'Yes', 'No').then(
 				(answer) => {
-<<<<<<< HEAD
-					if(answer=='Yes'){
-						const child = cp.spawn(pp, ["-m", "pip", "install", "--pre", "inmantals"])
-						child.on('close',(code, signal)=>{
-							if(code==0){
-								startPipe()
-							}else{
-								
-								window.showErrorMessage(`Inmanta Language Server install failed with code ${code}`)
-							}
-						})
-=======
 					if (answer == 'Yes') {
 						installLanguageServer(pp, true);
->>>>>>> 54c5c671
 					}
 				}
 			)
@@ -131,28 +118,14 @@
 			return CloseAction.DoNotRestart
 		}
 
-<<<<<<< HEAD
-		rejected(reason){
-=======
 		rejected(reason) {
->>>>>>> 54c5c671
 			window.showErrorMessage('Inmanta Language Server: rejected to start' + reason);
 		}
 
 	}
 
-<<<<<<< HEAD
 	function startPipe() {
-		const pp: string = workspace.getConfiguration('inmanta').pythonPath
-
-		if(!fs.existsSync(pp)){
-			window.showErrorMessage("Inmanta Language Server could not start, no python3 interperter found at `" + pp + "`. Please update the config setting `inmanta.pythonPath` to point to a valid python interperter.")
-			return
-		}
-=======
-	function start_pipe() {
 		const pp: string = createVenvIfNotExists();
->>>>>>> 54c5c671
 
 		const serverOptions: Executable = {
 			command: pp,
@@ -204,19 +177,11 @@
 	var running: Disposable = undefined
 
 	if (enable) {
-<<<<<<< HEAD
-		running = startPipe()
+		running = startPipe();
 	}
 
 	function stopIfRunning() {
-		if(running != undefined){
-=======
-		running = start_pipe();
-	}
-
-	function stop_if_running() {
 		if (running != undefined) {
->>>>>>> 54c5c671
 			running.dispose()
 			running = undefined
 		}
