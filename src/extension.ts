'use strict';

import { workspace, ExtensionContext, extensions, window, commands } from 'vscode';
import { PythonExtension, PYTHONEXTENSIONID } from './python_extension';
import { log } from './utils';
import { LanguageServer } from './language_server';
import { commandActivateLSHandler, createHandlerExportCommand, createProjectInstallHandler, InmantaCommands } from './commands';
import { ErrorHandler, Message, ErrorAction, CloseAction, ErrorHandlerResult, CloseHandlerResult } from 'vscode-languageclient';
import { addSetupAssistantButton } from './walkthrough_button';

let languageserver;
let pythonExtensionInstance;
let inmantaCommands;

export async function activate(context: ExtensionContext) {
	// Get and activate the Python extension instance
	const pythonExtension = extensions.getExtension(PYTHONEXTENSIONID);
	if (pythonExtension === undefined) {
		throw Error("Python extension not found");
	}
	log("Activate Python extension");
	await pythonExtension.activate();

	pythonExtensionInstance = new PythonExtension(pythonExtension.exports);
	//add the EnvSelector button
	pythonExtensionInstance.addEnvSelector();

<<<<<<< HEAD
	async function startServerAndClient() {
		/**
		 * Should always run under `mutex` lock.
		 */
		if(!pythonExtentionApi.pythonPath || !fileOrDirectoryExists(pythonExtentionApi.pythonPath)){
			const response = await window.showErrorMessage(`No interpreter or invalid interpreter selected`, 'Select interpreter');
			if(response === 'Select interpreter'){
				return await commands.executeCommand('python.setInterpreter');
			}
		}
		log("Start server and client");
		let clientOptions;
		try {
			clientOptions = await getClientOptions();
			log("Retrieved client options");
		} catch (err) {
			return;
		}
		try{
			if (os.platform() === "win32") {
				await startTcp(clientOptions);
			} else {
				await startPipe(clientOptions);
			}
		} catch (err) {
			log(`Could not start Language Server: ${err.message}`);
			window.showErrorMessage('Inmanta Language Server: rejected to start' + err.message);
		}
	}

	async function getClientOptions(): Promise<LanguageClientOptions> {
		if (context.storageUri === undefined) {
			window.showWarningMessage("A folder should be opened instead of a file in order to use the inmanta extension.");
			throw Error("A folder should be opened instead of a file in order to use the inmanta extension.");
		}
		const editor = window.activeTextEditor;
		const resource = editor.document.uri;
		const folder = workspace.getWorkspaceFolder(resource);


		let compilerVenv: string | undefined;
		let repos: string | undefined;
		try{
			if (!folder) {
				// Not in a workspace
				compilerVenv = workspace.getConfiguration('inmanta').compilerVenv;
				repos = workspace.getConfiguration('inmanta').repos;

			} else {
				// In a workspace
				const multiRootConfigForResource = workspace.getConfiguration('inmanta', resource);
				compilerVenv = multiRootConfigForResource.get('compilerVenv');
				repos = multiRootConfigForResource.get('repos');
			}
		} catch (err) {
			log(`Could not start Language Server: ${err.message}`);
			window.showErrorMessage('Inmanta Language Server: rejected to start' + err.message);
		}

		const errorhandler = new LsErrorHandler();
=======
	//adds the SetupAssistantButton Button
	addSetupAssistantButton();
>>>>>>> 2bfcb3b0

	// Create a new instance of LanguageServer and an ErrorHandler
	log("create LanguageServer");
	const errorhandler: LsErrorHandler = new LsErrorHandler();
	languageserver = new LanguageServer(context, pythonExtensionInstance.pythonPath, errorhandler);
	//register listener to restart the LS if the python interpreter changes.
	pythonExtensionInstance.registerCallbackOnChange(()=>{
		languageserver.updatePythonPath(pythonExtensionInstance.pythonPath);
	});

	// Create a new instance of InmantaCommands to register commands
	log("register commands");
	inmantaCommands = new InmantaCommands(context);
	inmantaCommands.registerCommand("inmanta.exportToServer", createHandlerExportCommand(pythonExtensionInstance.pythonPath));
	inmantaCommands.registerCommand("inmanta.activateLS", commandActivateLSHandler);
	inmantaCommands.registerCommand("inmanta.projectInstall", createProjectInstallHandler(pythonExtensionInstance.pythonPath));
	inmantaCommands.registerCommand("inmanta.installLS", () => {
		languageserver.installLanguageServer(false);
	});
	inmantaCommands.registerCommand("inmanta.openWalkthrough", () => {
		commands.executeCommand(`workbench.action.openWalkthrough`, `Inmanta.inmanta#inmanta.walkthrough`, false);
	});

	// register listener to recreate those commands with the right pythonPath if it changes
	log("register listeners");
	pythonExtensionInstance.registerCallbackOnChange(()=>{
		inmantaCommands.registerCommand("inmanta.exportToServer", createHandlerExportCommand(pythonExtensionInstance.pythonPath));
	});
	pythonExtensionInstance.registerCallbackOnChange(()=>{
		inmantaCommands.registerCommand("inmanta.projectInstall", createProjectInstallHandler(pythonExtensionInstance.pythonPath));
	});


	// Subscribe to workspace configuration changes and restart the language server if necessary
	context.subscriptions.push(workspace.onDidChangeConfiguration(async event => {
		if (event.affectsConfiguration('inmanta')) {
			await languageserver.startOrRestartLS();
		}
	}));


	// Start the language server if enabled in the workspace configuration
	const enable: boolean = workspace.getConfiguration('inmanta').ls.enabled;
	if (enable) {
		await languageserver.startOrRestartLS(true);
	}



}

export async function deactivate(){
	log("deactivate");
	return languageserver.stopServerAndClient();
}

/**
 * An implementation of the ErrorHandler interface for the language server client.
 */
export class LsErrorHandler implements ErrorHandler{
	async error(error: Error, message: Message | undefined, count: number | undefined): Promise<ErrorHandlerResult> {
		const languageServerDiagnose = await languageserver.canServerStart();
		if (languageServerDiagnose === languageServerDiagnose.unknown){
			window.showErrorMessage(error.name+": "+error.message);
		}
		if (languageServerDiagnose !== languageServerDiagnose.ok){
			await languageserver.proposeSolution(languageServerDiagnose);
		}
		return {action: ErrorAction.Shutdown};
	}

	closed(): CloseHandlerResult{
		return {action: CloseAction.DoNotRestart};
	}

}<|MERGE_RESOLUTION|>--- conflicted
+++ resolved
@@ -25,71 +25,9 @@
 	//add the EnvSelector button
 	pythonExtensionInstance.addEnvSelector();
 
-<<<<<<< HEAD
-	async function startServerAndClient() {
-		/**
-		 * Should always run under `mutex` lock.
-		 */
-		if(!pythonExtentionApi.pythonPath || !fileOrDirectoryExists(pythonExtentionApi.pythonPath)){
-			const response = await window.showErrorMessage(`No interpreter or invalid interpreter selected`, 'Select interpreter');
-			if(response === 'Select interpreter'){
-				return await commands.executeCommand('python.setInterpreter');
-			}
-		}
-		log("Start server and client");
-		let clientOptions;
-		try {
-			clientOptions = await getClientOptions();
-			log("Retrieved client options");
-		} catch (err) {
-			return;
-		}
-		try{
-			if (os.platform() === "win32") {
-				await startTcp(clientOptions);
-			} else {
-				await startPipe(clientOptions);
-			}
-		} catch (err) {
-			log(`Could not start Language Server: ${err.message}`);
-			window.showErrorMessage('Inmanta Language Server: rejected to start' + err.message);
-		}
-	}
-
-	async function getClientOptions(): Promise<LanguageClientOptions> {
-		if (context.storageUri === undefined) {
-			window.showWarningMessage("A folder should be opened instead of a file in order to use the inmanta extension.");
-			throw Error("A folder should be opened instead of a file in order to use the inmanta extension.");
-		}
-		const editor = window.activeTextEditor;
-		const resource = editor.document.uri;
-		const folder = workspace.getWorkspaceFolder(resource);
-
-
-		let compilerVenv: string | undefined;
-		let repos: string | undefined;
-		try{
-			if (!folder) {
-				// Not in a workspace
-				compilerVenv = workspace.getConfiguration('inmanta').compilerVenv;
-				repos = workspace.getConfiguration('inmanta').repos;
-
-			} else {
-				// In a workspace
-				const multiRootConfigForResource = workspace.getConfiguration('inmanta', resource);
-				compilerVenv = multiRootConfigForResource.get('compilerVenv');
-				repos = multiRootConfigForResource.get('repos');
-			}
-		} catch (err) {
-			log(`Could not start Language Server: ${err.message}`);
-			window.showErrorMessage('Inmanta Language Server: rejected to start' + err.message);
-		}
-
-		const errorhandler = new LsErrorHandler();
-=======
 	//adds the SetupAssistantButton Button
 	addSetupAssistantButton();
->>>>>>> 2bfcb3b0
+
 
 	// Create a new instance of LanguageServer and an ErrorHandler
 	log("create LanguageServer");
