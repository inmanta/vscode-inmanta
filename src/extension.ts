--- conflicted
+++ resolved
@@ -16,7 +16,12 @@
 	let lsOutputChannel = null;
 
 	async function startServerAndClient() {
-		const clientOptions = await getClientOptions();
+		var clientOptions
+		try{
+			clientOptions = await getClientOptions();
+		} catch(err){
+			return undefined;
+		}
 		if (os.platform() === "win32") {
 			return await startTcp(clientOptions);
 		} else {
@@ -25,10 +30,18 @@
 	}
 
 	async function getClientOptions(): Promise<LanguageClientOptions> {
+		var compilerVenv: string = workspace.getConfiguration('inmanta').compilerVenv;
+		if (!compilerVenv) {
+			if(context.storageUri == undefined){
+				window.showWarningMessage("A folder should be opened instead of a file in order to use the inmanta extension.");
+				throw "A folder should be opened instead of a file in order to use the inmanta extension.";
+			}
+			compilerVenv = Uri.joinPath(context.storageUri, ".env-ls-compiler").fsPath;
+		} 
+
 		const errorhandler = new LsErrorHandler();
 
 		// Options to control the language client
-		const compilerVenv: string = workspace.getConfiguration('inmanta').compilerVenv || Uri.joinPath(context.storageUri, ".env-ls-compiler").fsPath;
 		await workspace.getConfiguration('inmanta').update('compilerVenv', compilerVenv, true);
 		
 		const clientOptions: LanguageClientOptions = {
@@ -203,28 +216,6 @@
 			args: ["-m", "inmantals.pipeserver"],
 		};
 
-<<<<<<< HEAD
-		const errorhandler = new LsErrorHandler(serverOptions);
-
-		let compilerVenv = workspace.getConfiguration('inmanta').compilerVenv;
-		if (!compilerVenv) {
-			if(context.storageUri == undefined){
-				window.showWarningMessage("A folder should be opened instead of a file in order to use the inmanta extension.");
-				return undefined;
-			}
-			compilerVenv = Uri.joinPath(context.storageUri, ".env-ls-compiler").fsPath;
-		}
-
-		const clientOptions: LanguageClientOptions = {
-			documentSelector: [{ scheme: 'file', language: 'inmanta' }],
-			errorHandler: errorhandler,
-			revealOutputChannelOn: RevealOutputChannelOn.Info,
-			initializationOptions: {
-				compilerVenv: compilerVenv
-			}
-		};
-=======
->>>>>>> 72648ca2
 		const lc = new LanguageClient('inmanta-ls', 'Inmanta Language Server', serverOptions, clientOptions);
 		lc.onReady().catch((clientOptions.errorHandler as LsErrorHandler).rejected);
 
