'use strict';

import * as net from 'net';

import * as cp from 'child_process';
import * as fs from 'fs';
import * as path from 'path';

import { workspace, ExtensionContext, Disposable, window, Uri, commands, OutputChannel } from 'vscode';
import { RevealOutputChannelOn, LanguageClient, LanguageClientOptions, ServerOptions, TransportKind, Executable, ErrorHandler, Message, ErrorAction, CloseAction } from 'vscode-languageclient';

export function activate(context: ExtensionContext) {

	//let serverOptions: ServerOptions = {command:'python3', args:['-m', 'inmanta-lsp']};

	function startTCP() {
		// have to start server by hand, debugging only
		let serverOptions: ServerOptions = function () {
			return new Promise((resolve, reject) => {
				var client = new net.Socket();
				client.connect(5432, "127.0.0.1", function () {
					resolve({
						reader: client,
						writer: client
					});
				});
			});
		};

		// Options to control the language client
		let clientOptions: LanguageClientOptions = {
			// Register the server for inmanta documents
			documentSelector: [{ scheme: 'file', language: 'inmanta' }]
		};

		let lc = new LanguageClient('inmanta-ls', 'Inmanta Language Server', serverOptions, clientOptions);
		// Create the language client and start the client.
		let disposable = lc.start();

		// Push the disposable to the context's subscriptions so that the
		// client can be deactivated on extension deactivation
		context.subscriptions.push(disposable);
		return disposable;
	}

	function installLanguageServer(pythonPath: string, startServer?: boolean): void {
		const child = cp.spawnSync(pythonPath, ["-m", "pip", "install", "inmantals"]);
		if (child.status !== 0) {
			window.showErrorMessage(`Inmanta Language Server install failed with code ${child.status}, ${child.stderr}`);
		} else if (startServer) {
			startPipe();
		}
	}

	class LsErrorHandler implements ErrorHandler {

		_serverOptions: Executable;
		_child: cp.ChildProcess;

		constructor(serverOptions: Executable) {
			this._serverOptions = serverOptions;
		}

		notInstalled() {
			const pp: string = workspace.getConfiguration('inmanta').pythonPath;

			window.showErrorMessage(`Inmanta Language Server not installed, run "${pp} -m pip install inmantals" ?`, 'Yes', 'No').then(
				(answer) => {
					if (answer === 'Yes') {
						installLanguageServer(pp, true);
					}
				}
			);
		}

		diagnose() {
			if (this._child !== undefined) {
				return;
			}

			const pp: string = createVenvIfNotExists();

			if (!fs.existsSync(pp)) {
				window.showErrorMessage("No python36 interpreter found at `" + pp + "`. Please update the config setting `inmanta.pythonPath` to point to a valid python interperter.");
				return;
			}

			const script = "import sys\n" +
				"if sys.version_info[0] != 3 or sys.version_info[1] < 6:\n" +
				"  exit(4)\n" + 
				"try:\n" + 
				"  import inmantals.pipeserver\n" + 
				"  sys.exit(0)\n" +
				"except:\n" + 
				"  sys.exit(3)";

			this._child = cp.spawn(this._serverOptions.command, ["-c", script]);

			this._child.on('close', (code) => {
				if (code === 4) {
					window.showErrorMessage(`Inmanta Language Server requires at least python 3.6, the python binary provided at ${pp} is an older version`);
				} else if (code === 3) {
					this.notInstalled();
				} else {
					const data = this._child.stdout.read();
					window.showErrorMessage("Inmanta Language Server could not start, could not determined cause of failure" + data);
				}
				this._child = undefined;
			});

		}

		error(error: Error, message: Message, count: number): ErrorAction {
			this.diagnose();
			return ErrorAction.Shutdown;
		}

		closed(): CloseAction {
			this.diagnose();
			return CloseAction.DoNotRestart;
		}

		rejected(reason) {
			window.showErrorMessage('Inmanta Language Server: rejected to start' + reason);
		}

	}

	function startPipe() {
		const pp: string = createVenvIfNotExists();

		const serverOptions: Executable = {
			command: pp,
			args: ["-m", "inmantals.pipeserver"],
		};

		const errorhandler = new LsErrorHandler(serverOptions);

		let compilerVenv = workspace.getConfiguration('inmanta').compilerVenv;
		if (!compilerVenv) {
			compilerVenv = Uri.joinPath(context.storageUri, ".env-ls-compiler").fsPath;
		}

		const clientOptions: LanguageClientOptions = {
			documentSelector: [{ scheme: 'file', language: 'inmanta' }],
			errorHandler: errorhandler,
<<<<<<< HEAD
			revealOutputChannelOn: RevealOutputChannelOn.Info
		};
=======
			revealOutputChannelOn: RevealOutputChannelOn.Info,
			initializationOptions: {
				compilerVenv: compilerVenv
			}
		}
>>>>>>> 4ab4c32d
		let lc = new LanguageClient('inmanta-ls', 'Inmanta Language Server', serverOptions, clientOptions);
		lc.onReady().catch(errorhandler.rejected);

		// Create the language client and start the client.
		let disposable = lc.start();

		// Push the disposable to the context's subscriptions so that the
		// client can be deactivated on extension deactivation
		context.subscriptions.push(disposable);
		return disposable;
	}

	const enable: boolean = workspace.getConfiguration('inmanta').ls.enabled;

	function createVenvIfNotExists() {
		const pp: string = workspace.getConfiguration('inmanta').pythonPath;
		if (pp && fs.existsSync(pp)) {
			return pp;
		} else {
			window.showInformationMessage(`No Python3 interpreter found at "${pp}". Falling back to default virtual environment`);
		}
		const venvBaseDir = Uri.joinPath(context.globalStorageUri, ".env").fsPath;
		const venvPath = Uri.joinPath(context.globalStorageUri, ".env", "bin", "python3").fsPath;

		if (!fs.existsSync(venvBaseDir)) {
			const venvProcess = cp.spawnSync("python3", ["-m", "venv", venvBaseDir]);
			if (venvProcess.status !== 0) {
				window.showErrorMessage(`Virtual env creation at ${venvBaseDir} failed with code ${venvProcess.status}, ${venvProcess.stderr}`);
			}
			installLanguageServer(venvPath);
		}
		workspace.getConfiguration("inmanta").update("pythonPath", venvPath, true);
		return venvPath;
	}

<<<<<<< HEAD
	var running: Disposable = undefined;
=======
	function register_export_command(){
		const command_id = 'inmanta.exportToServer';

		const commandHandler = (opened_file_obj: object) => {
			const path_opened_file: string = String(opened_file_obj);
			const cwd_command: string = path.dirname(path_opened_file).replace(/^file:\/\//, "");
			const pythonPath: string = workspace.getConfiguration('inmanta').pythonPath;
			const child = cp.spawn(pythonPath, ["-m", "inmanta.app", "-vv", "export"], {cwd: `${cwd_command}`});

			if(export_to_server_channel == null){
				export_to_server_channel = window.createOutputChannel("export to inmanta server");
			}

			// Clear the log and show the `export to inmanta server` log window to the user
			export_to_server_channel.clear();
			export_to_server_channel.show();

			child.stdout.on('data', (data) => {
				export_to_server_channel.appendLine(`stdout: ${data}`);
			});

			child.stderr.on('data', (data) => {
				export_to_server_channel.appendLine(`stderr: ${data}`);
			});

			child.on('close', (code) => {
				if(code == 0){
					export_to_server_channel.appendLine("Export successful");
				} else{
					export_to_server_channel.appendLine(`Export failed (exitcode=${code})`);
				}
			});
		};

		context.subscriptions.push(commands.registerCommand(command_id, commandHandler));
    }

	var running: Disposable = undefined
>>>>>>> 4ab4c32d

	if (enable) {
		running = startPipe();
	}

	function stopIfRunning() {
		if (running !== undefined) {
			running.dispose();
			running = undefined;
		}

	}

	context.subscriptions.push(workspace.onDidChangeConfiguration(e => {
		if (e.affectsConfiguration('inmanta')) {
			const enable: boolean = workspace.getConfiguration('inmanta').ls.enabled;

			stopIfRunning();

			if (enable) {
				startPipe();
			}
		}
	}));

	var export_to_server_channel: OutputChannel = null;
	register_export_command();
}<|MERGE_RESOLUTION|>--- conflicted
+++ resolved
@@ -15,9 +15,9 @@
 
 	function startTCP() {
 		// have to start server by hand, debugging only
-		let serverOptions: ServerOptions = function () {
+		const serverOptions: ServerOptions = function () {
 			return new Promise((resolve, reject) => {
-				var client = new net.Socket();
+				const client = new net.Socket();
 				client.connect(5432, "127.0.0.1", function () {
 					resolve({
 						reader: client,
@@ -28,14 +28,14 @@
 		};
 
 		// Options to control the language client
-		let clientOptions: LanguageClientOptions = {
+		const clientOptions: LanguageClientOptions = {
 			// Register the server for inmanta documents
 			documentSelector: [{ scheme: 'file', language: 'inmanta' }]
 		};
 
-		let lc = new LanguageClient('inmanta-ls', 'Inmanta Language Server', serverOptions, clientOptions);
+		const lc = new LanguageClient('inmanta-ls', 'Inmanta Language Server', serverOptions, clientOptions);
 		// Create the language client and start the client.
-		let disposable = lc.start();
+		const disposable = lc.start();
 
 		// Push the disposable to the context's subscriptions so that the
 		// client can be deactivated on extension deactivation
@@ -136,29 +136,21 @@
 
 		const errorhandler = new LsErrorHandler(serverOptions);
 
-		let compilerVenv = workspace.getConfiguration('inmanta').compilerVenv;
-		if (!compilerVenv) {
-			compilerVenv = Uri.joinPath(context.storageUri, ".env-ls-compiler").fsPath;
-		}
+		const compilerVenv: string = workspace.getConfiguration('inmanta').compilerVenv || Uri.joinPath(context.storageUri, ".env-ls-compiler").fsPath;
 
 		const clientOptions: LanguageClientOptions = {
 			documentSelector: [{ scheme: 'file', language: 'inmanta' }],
 			errorHandler: errorhandler,
-<<<<<<< HEAD
-			revealOutputChannelOn: RevealOutputChannelOn.Info
-		};
-=======
 			revealOutputChannelOn: RevealOutputChannelOn.Info,
 			initializationOptions: {
 				compilerVenv: compilerVenv
 			}
-		}
->>>>>>> 4ab4c32d
-		let lc = new LanguageClient('inmanta-ls', 'Inmanta Language Server', serverOptions, clientOptions);
+		};
+		const lc = new LanguageClient('inmanta-ls', 'Inmanta Language Server', serverOptions, clientOptions);
 		lc.onReady().catch(errorhandler.rejected);
 
 		// Create the language client and start the client.
-		let disposable = lc.start();
+		const disposable = lc.start();
 
 		// Push the disposable to the context's subscriptions so that the
 		// client can be deactivated on extension deactivation
@@ -189,48 +181,44 @@
 		return venvPath;
 	}
 
-<<<<<<< HEAD
-	var running: Disposable = undefined;
-=======
-	function register_export_command(){
-		const command_id = 'inmanta.exportToServer';
-
-		const commandHandler = (opened_file_obj: object) => {
-			const path_opened_file: string = String(opened_file_obj);
-			const cwd_command: string = path.dirname(path_opened_file).replace(/^file:\/\//, "");
+	function registerExportCommand() {
+		const commandId = 'inmanta.exportToServer';
+
+		const commandHandler = (openedFileObj: object) => {
+			const pathOpenedFile: string = String(openedFileObj);
+			const cwdCommand: string = path.dirname(pathOpenedFile).replace(/^file:\/\//, "");
 			const pythonPath: string = workspace.getConfiguration('inmanta').pythonPath;
-			const child = cp.spawn(pythonPath, ["-m", "inmanta.app", "-vv", "export"], {cwd: `${cwd_command}`});
-
-			if(export_to_server_channel == null){
-				export_to_server_channel = window.createOutputChannel("export to inmanta server");
+			const child = cp.spawn(pythonPath, ["-m", "inmanta.app", "-vv", "export"], {cwd: `${cwdCommand}`});
+
+			if(exportToServerChannel === null) {
+				exportToServerChannel = window.createOutputChannel("export to inmanta server");
 			}
 
 			// Clear the log and show the `export to inmanta server` log window to the user
-			export_to_server_channel.clear();
-			export_to_server_channel.show();
+			exportToServerChannel.clear();
+			exportToServerChannel.show();
 
 			child.stdout.on('data', (data) => {
-				export_to_server_channel.appendLine(`stdout: ${data}`);
+				exportToServerChannel.appendLine(`stdout: ${data}`);
 			});
 
 			child.stderr.on('data', (data) => {
-				export_to_server_channel.appendLine(`stderr: ${data}`);
+				exportToServerChannel.appendLine(`stderr: ${data}`);
 			});
 
 			child.on('close', (code) => {
-				if(code == 0){
-					export_to_server_channel.appendLine("Export successful");
-				} else{
-					export_to_server_channel.appendLine(`Export failed (exitcode=${code})`);
+				if (code === 0) {
+					exportToServerChannel.appendLine("Export successful");
+				} else {
+					exportToServerChannel.appendLine(`Export failed (exitcode=${code})`);
 				}
 			});
 		};
 
-		context.subscriptions.push(commands.registerCommand(command_id, commandHandler));
+		context.subscriptions.push(commands.registerCommand(commandId, commandHandler));
     }
 
-	var running: Disposable = undefined
->>>>>>> 4ab4c32d
+	let running: Disposable = undefined;
 
 	if (enable) {
 		running = startPipe();
@@ -256,6 +244,6 @@
 		}
 	}));
 
-	var export_to_server_channel: OutputChannel = null;
-	register_export_command();
+	let exportToServerChannel: OutputChannel = null;
+	registerExportCommand();
 }