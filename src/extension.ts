--- conflicted
+++ resolved
@@ -29,6 +29,8 @@
 
 		// Options to control the language client
 		const compilerVenv: string = workspace.getConfiguration('inmanta').compilerVenv || Uri.joinPath(context.storageUri, ".env-ls-compiler").fsPath;
+		workspace.getConfiguration('inmanta').update('compilerVenv', compilerVenv, true);
+		
 		const clientOptions: LanguageClientOptions = {
 			// Register the server for inmanta documents
 			documentSelector: [{ scheme: 'file', language: 'inmanta' }],
@@ -194,22 +196,6 @@
 			args: ["-m", "inmantals.pipeserver"],
 		};
 
-<<<<<<< HEAD
-		const errorhandler = new LsErrorHandler(serverOptions);
-
-		const compilerVenv: string = workspace.getConfiguration('inmanta').compilerVenv || Uri.joinPath(context.storageUri, ".env-ls-compiler").fsPath;
-		workspace.getConfiguration('inmanta').update('compilerVenv', compilerVenv, true);
-
-		const clientOptions: LanguageClientOptions = {
-			documentSelector: [{ scheme: 'file', language: 'inmanta' }],
-			errorHandler: errorhandler,
-			revealOutputChannelOn: RevealOutputChannelOn.Info,
-			initializationOptions: {
-				compilerVenv: compilerVenv
-			}
-		};
-=======
->>>>>>> 6dacd10e
 		const lc = new LanguageClient('inmanta-ls', 'Inmanta Language Server', serverOptions, clientOptions);
 		lc.onReady().catch((clientOptions.errorHandler as LsErrorHandler).rejected);
 
@@ -219,8 +205,6 @@
 		// Push the disposable to the context's subscriptions so that the
 		// client can be deactivated on extension deactivation
 		context.subscriptions.push(disposable);
-
-		process.env.INMANTA_EXTENSION_RUNNING = "true";
 
 		return disposable;
 	}
@@ -296,6 +280,7 @@
 
 	if (enable) {
 		running = await startServerAndClient();
+		process.env.INMANTA_EXTENSION_RUNNING = "true";
 	}
 
 	function stopIfRunning() {
@@ -315,6 +300,7 @@
 
 			if (enable) {
 				running = await startServerAndClient();
+				process.env.INMANTA_EXTENSION_RUNNING = "true";
 			}
 		}
 	}));
