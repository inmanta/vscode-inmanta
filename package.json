{
<<<<<<< HEAD
  "name": "inmanta",
  "displayName": "inmanta",
  "description": "Inmanta",
  "version": "1.0.3",
  "publisher": "Inmanta",
  "icon": "images/inmanta.ico",
  "license": "Apache-2.0",
  "homepage": "https://github.com/inmanta/vscode-inmanta",
  "repository": {
    "type": "git",
    "url": "https://github.com/inmanta/vscode-inmanta"
  },
  "bugs": {
    "url": "https://github.com/inmanta/vscode-inmanta/issues"
  },
  "keywords": [
    "inmanta",
    "syntax"
  ],
  "engines": {
    "vscode": "^1.50.0"
  },
  "categories": [
    "Programming Languages"
  ],
  "contributes": {
    "languages": [
      {
        "id": "inmanta",
        "aliases": [
          "Inmanta",
          "inmanta"
        ],
        "extensions": [
          ".cf"
        ],
        "configuration": "./language-configuration.json"
      }
=======
    "name": "inmanta",
    "displayName": "inmanta",
    "description": "Inmanta",
    "version": "1.1.0",
    "publisher": "Inmanta",
    "icon": "images/inmanta.ico",
    "license": "Apache-2.0",
    "homepage": "https://github.com/inmanta/vscode-inmanta",
    "repository": {
        "type": "git",
        "url": "https://github.com/inmanta/vscode-inmanta"
    },
    "bugs": {
        "url": "https://github.com/inmanta/vscode-inmanta/issues"
    },
    "keywords": [
        "inmanta",
        "syntax"
>>>>>>> c3c62829
    ],
    "engines": {
        "vscode": "^1.50.0"
    },
    "categories": [
        "Programming Languages"
    ],
    "contributes": {
        "languages": [
            {
                "id": "inmanta",
                "aliases": [
                    "Inmanta",
                    "inmanta"
                ],
                "extensions": [
                    ".cf"
                ],
                "configuration": "./language-configuration.json"
            }
        ],
        "grammars": [
            {
                "language": "inmanta",
                "scopeName": "source.inmanta",
                "path": "./syntaxes/inmanta.json"
            }
        ],
        "configuration": {
            "type": "object",
            "title": "Inmanta",
            "properties": {
                "inmanta.ls.enabled": {
                    "type": "boolean",
                    "default": true,
                    "description": "Enable the language server",
                    "scope": "resource"
                },
                "inmanta.compilerVenv": {
                    "type": "string",
                    "default": "",
                    "description": "Path to the Python virtual environment used by the compiler. Will only be used by language server if inmanta-core<6. Leave empty to use the default. Only available when using Inmanta versions higher than 2020.5 in the language server environment.",
                    "scope": "window"
                }
            }
        },
        "commands": [
            {
                "command": "inmanta.exportToServer",
                "title": "Export to server",
                "category": "inmanta"
            }
        ],
        "menus": {
            "editor/title": [
                {
                    "when": "editorLangId == inmanta",
                    "command": "inmanta.exportToServer",
                    "group": "navigation"
                }
            ]
        }
    },
    "dependencies": {
        "get-port": "^5.1.1",
        "vsce": "^2.5.1",
        "vscode-languageclient": "^7.0.0"
    },
    "activationEvents": [
        "onLanguage:inmanta",
        "onCommand:inmanta.exportToServer"
    ],
    "extensionDependencies": [
        "ms-python.python"
    ],
    "scripts": {
        "vscode:prepublish": "npm run compile",
        "compile": "rimraf out && tsc -p ./",
        "lint": "eslint src --ext ts",
        "watch": "rimraf out && tsc -watch -p ./",
        "pretest": "npm run compile && npm run lint",
        "test": "node ./out/test/runTest.js"
    },
    "devDependencies": {
        "@types/fs-extra": "^9.0.13",
        "@types/glob": "^7.2.0",
        "@types/mocha": "^9.0.0",
        "@types/node": "^17.0.4",
        "@types/rimraf": "^3.0.2",
        "@types/semver": "^7.3.9",
        "@types/vscode": "^1.63.0",
        "@typescript-eslint/eslint-plugin": "^5.8.0",
        "@typescript-eslint/parser": "^5.8.0",
        "@vscode/test-electron": "^2.0.0",
        "eslint": "^8.6.0",
        "eslint-config-google": "^0.14.0",
        "fs-extra": "^10.0.0",
        "glob": "^7.2.0",
        "mocha": "^9.1.3",
        "rimraf": "^3.0.2",
        "semver": "^7.3.5",
        "typescript": "^4.5.2"
    },
    "main": "./out/extension"
}<|MERGE_RESOLUTION|>--- conflicted
+++ resolved
@@ -1,44 +1,4 @@
 {
-<<<<<<< HEAD
-  "name": "inmanta",
-  "displayName": "inmanta",
-  "description": "Inmanta",
-  "version": "1.0.3",
-  "publisher": "Inmanta",
-  "icon": "images/inmanta.ico",
-  "license": "Apache-2.0",
-  "homepage": "https://github.com/inmanta/vscode-inmanta",
-  "repository": {
-    "type": "git",
-    "url": "https://github.com/inmanta/vscode-inmanta"
-  },
-  "bugs": {
-    "url": "https://github.com/inmanta/vscode-inmanta/issues"
-  },
-  "keywords": [
-    "inmanta",
-    "syntax"
-  ],
-  "engines": {
-    "vscode": "^1.50.0"
-  },
-  "categories": [
-    "Programming Languages"
-  ],
-  "contributes": {
-    "languages": [
-      {
-        "id": "inmanta",
-        "aliases": [
-          "Inmanta",
-          "inmanta"
-        ],
-        "extensions": [
-          ".cf"
-        ],
-        "configuration": "./language-configuration.json"
-      }
-=======
     "name": "inmanta",
     "displayName": "inmanta",
     "description": "Inmanta",
@@ -57,7 +17,6 @@
     "keywords": [
         "inmanta",
         "syntax"
->>>>>>> c3c62829
     ],
     "engines": {
         "vscode": "^1.50.0"
