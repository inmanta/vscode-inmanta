--- conflicted
+++ resolved
@@ -1,9 +1,8 @@
 {
-<<<<<<< HEAD
   "name": "inmanta",
   "displayName": "inmanta",
   "description": "Inmanta",
-  "version": "0.2.0",
+    "version": "0.2.0",
   "publisher": "Inmanta",
   "icon": "images/inmanta.ico",
   "license": "Apache 2.0",
@@ -38,26 +37,6 @@
         ],
         "configuration": "./language-configuration.json"
       }
-=======
-    "name": "inmanta",
-    "displayName": "inmanta",
-    "description": "Inmanta",
-    "version": "0.2.0",
-    "publisher": "Inmanta",
-    "icon": "images/inmanta.ico",
-    "license": "Apache 2.0",
-    "homepage": "https://github.com/inmanta/vscode-inmanta",
-    "repository": {
-        "type": "git",
-        "url": "https://github.com/inmanta/vscode-inmanta"
-    },
-    "bugs": {
-        "url": "https://github.com/inmanta/vscode-inmanta/issues"
-    },
-    "keywords": [
-        "inmanta",
-        "syntax"
->>>>>>> 4a9e8d22
     ],
     "grammars": [
       {
