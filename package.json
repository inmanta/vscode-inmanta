--- conflicted
+++ resolved
@@ -207,18 +207,6 @@
         "test": "node ./out/test/runTest.js"
     },
     "devDependencies": {
-<<<<<<< HEAD
-        "@types/fs-extra": "^11.0.1",
-        "@types/mocha": "^10.0.1",
-        "@types/node": "^20.2.5",
-        "@types/semver": "^7.5.0",
-        "@types/vscode": "^1.63.2",
-        "@typescript-eslint/eslint-plugin": "^5.59.8",
-        "@typescript-eslint/parser": "^5.59.8",
-        "@vscode/test-electron": "^2.3.2",
-        "@vscode/vsce": "^2.19.0",
-        "eslint": "^8.42.0",
-=======
         "@types/fs-extra": "^11.0.4",
         "@types/mocha": "^10.0.6",
         "@types/node": "^20.11.0",
@@ -229,7 +217,6 @@
         "@vscode/test-electron": "^2.3.8",
         "@vscode/vsce": "^2.22.0",
         "eslint": "^8.56.0",
->>>>>>> 2f42a4ab
         "eslint-config-google": "^0.14.0",
         "fs-extra": "^11.1.1",
         "glob": "^10.2.6",
