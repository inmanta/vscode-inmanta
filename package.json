{
    "name": "inmanta",
    "displayName": "inmanta",
    "description": "Inmanta",
    "version": "1.3.0",
    "publisher": "Inmanta",
    "icon": "images/inmanta.ico",
    "license": "Apache-2.0",
    "homepage": "https://github.com/inmanta/vscode-inmanta",
    "repository": {
        "type": "git",
        "url": "https://github.com/inmanta/vscode-inmanta"
    },
    "bugs": {
        "url": "https://github.com/inmanta/vscode-inmanta/issues"
    },
    "keywords": [
        "inmanta",
        "syntax"
    ],
    "engines": {
        "vscode": "^1.63.0"
    },
    "categories": [
        "Programming Languages"
    ],
    "contributes": {
        "languages": [
            {
                "id": "inmanta",
                "aliases": [
                    "Inmanta",
                    "inmanta"
                ],
                "extensions": [
                    ".cf"
                ],
                "configuration": "./language-configuration.json"
            }
        ],
        "grammars": [
            {
                "language": "inmanta",
                "scopeName": "source.inmanta",
                "path": "./syntaxes/inmanta.json"
            }
        ],
        "configuration": {
            "type": "object",
            "title": "Inmanta",
            "properties": {
                "inmanta.ls.enabled": {
                    "type": "boolean",
                    "default": true,
                    "description": "Enable the language server",
                    "scope": "resource"
                },
                "inmanta.compilerVenv": {
                    "type": "string",
                    "default": "",
                    "description": "Path to the Python virtual environment used by the compiler. Will only be used by language server if inmanta-core<6. Leave empty to use the default. Only available when using Inmanta versions higher than 2020.5 in the language server environment.",
                    "scope": "window"
                }
            }
        },
        "commands": [
            {
                "command": "inmanta.exportToServer",
                "title": "Export to server",
                "category": "inmanta"
            }
        ],
        "menus": {
            "editor/title": [
                {
                    "when": "editorLangId == inmanta",
                    "command": "inmanta.exportToServer",
                    "group": "navigation"
                }
            ]
        },
        "configurationDefaults": {
            "[inmanta]": {
              "python.interpreter.infoVisibility": "always"
            }
        }
    },
    "dependencies": {
        "async-mutex": "^0.4.0",
        "get-port": "^5.1.1",
        "log-symbols": "^5.1.0",
<<<<<<< HEAD
        "lru-cache": "^7.16.1",
        "minimatch": "^5.1.2 || ^6.1.6",
=======
        "lru-cache": "^7.17.0",
        "minimatch": "^5.1.2 || ^7.1.0",
>>>>>>> 0536c38f
        "vscode-languageclient": "^8.1.0"
    },
    "activationEvents": [
        "onLanguage:inmanta",
        "onCommand:inmanta.exportToServer"
    ],
    "extensionDependencies": [
        "ms-python.python"
    ],
    "scripts": {
        "vscode:prepublish": "npm run compile",
        "compile": "rimraf out && tsc -p ./",
        "lint": "eslint src --ext ts",
        "watch": "rimraf out && tsc -watch -p ./",
        "pretest": "npm run compile && npm run lint",
        "test": "node ./out/test/runTest.js"
    },
    "devDependencies": {
        "@types/fs-extra": "^11.0.1",
        "@types/glob": "^8.1.0",
        "@types/mocha": "^10.0.1",
        "@types/node": "^18.14.1",
        "@types/semver": "^7.3.13",
        "@types/vscode": "^1.63.2",
        "@typescript-eslint/eslint-plugin": "^5.53.0",
        "@typescript-eslint/parser": "^5.53.0",
        "@vscode/test-electron": "^2.2.3",
        "@vscode/vsce": "^2.17.0",
        "eslint": "^8.34.0",
        "eslint-config-google": "^0.14.0",
        "fs-extra": "^11.1.0",
        "glob": "^8.1.0",
        "mocha": "^10.2.0",
        "rimraf": "^4.1.2",
        "semver": "^7.3.8",
        "typescript": "^4.9.5"
    },
    "main": "./out/extension"
}<|MERGE_RESOLUTION|>--- conflicted
+++ resolved
@@ -89,13 +89,8 @@
         "async-mutex": "^0.4.0",
         "get-port": "^5.1.1",
         "log-symbols": "^5.1.0",
-<<<<<<< HEAD
-        "lru-cache": "^7.16.1",
-        "minimatch": "^5.1.2 || ^6.1.6",
-=======
         "lru-cache": "^7.17.0",
         "minimatch": "^5.1.2 || ^7.1.0",
->>>>>>> 0536c38f
         "vscode-languageclient": "^8.1.0"
     },
     "activationEvents": [
