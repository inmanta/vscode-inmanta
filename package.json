{
    "name": "inmanta",
    "displayName": "inmanta",
    "description": "Inmanta",
    "version": "1.3.0",
    "publisher": "Inmanta",
    "icon": "images/inmanta.ico",
    "license": "Apache-2.0",
    "homepage": "https://github.com/inmanta/vscode-inmanta",
    "repository": {
        "type": "git",
        "url": "https://github.com/inmanta/vscode-inmanta"
    },
    "bugs": {
        "url": "https://github.com/inmanta/vscode-inmanta/issues"
    },
    "keywords": [
        "inmanta",
        "syntax"
    ],
    "engines": {
        "vscode": "^1.63.0"
    },
    "categories": [
        "Programming Languages"
    ],
    "contributes": {
        "languages": [
            {
                "id": "inmanta",
                "aliases": [
                    "Inmanta",
                    "inmanta"
                ],
                "extensions": [
                    ".cf"
                ],
                "configuration": "./language-configuration.json"
            }
        ],
        "grammars": [
            {
                "language": "inmanta",
                "scopeName": "source.inmanta",
                "path": "./syntaxes/inmanta.json"
            }
        ],
        "configuration": {
            "type": "object",
            "title": "Inmanta",
            "properties": {
                "inmanta.ls.enabled": {
                    "type": "boolean",
                    "default": true,
                    "description": "Enable the language server",
                    "scope": "resource"
                },
                "inmanta.compilerVenv": {
                    "type": "string",
                    "default": "",
                    "description": "Path to the Python virtual environment used by the compiler. Will only be used by language server if inmanta-core<6. Leave empty to use the default. Only available when using Inmanta versions higher than 2020.5 in the language server environment.",
                    "scope": "resource"
                },
                "inmanta.repos": {
<<<<<<< HEAD
                    "type": "array",
                    "items": {
                        "type": "object",
                        "title": "inner objects",
                        "properties": {
                            "url": {
                                "type": "string",
                                "description": "Url of the git repo or pip index",
                                "order": 1
                            },
                            "type":{
                                "type": "string",
                                "enum": ["git", "package"],
                                "enumDescriptions": [
                                  "Url of the git repository containing a v1 module",
                                  "Pip index url in which to look for v2 modules"
                                ],
                                "order": 2
                            }
                        }
                    },
                    "default": [
                        {"url": "https://github.com/inmanta/", "type": "git"},
                        {"url": "https://pypi.org/simple/", "type": "package"}
                    ],
                    "markdownDescription": "List of git repositories and pip indexes to indicate the Inmanta extension where to look for modules when working on an individual module.\nWhen working on a project, this option is ignored and the Inmanta extension will look for modules in the repositories and pip indexes defined in the repo section of the [project.yaml](https://docs.inmanta.com/community/latest/reference/projectyml.html#project-yml) file.",
=======
                    "type": "string",
                    "default": "",
                    "markdownDescription": "Optional yaml list of repositories to indicate the Inmanta extension where to look for modules when working on an individual module.\nWhen working on a project, this option is ignored and the Inmanta extension will look for modules in the repositories defined in the repo section of the [project.yaml](https://docs.inmanta.com/community/latest/reference/projectyml.html#project-yml) file.",
>>>>>>> 9cf5939e
                    "scope": "resource"
                }
            }
        },
        "commands": [
            {
                "command": "inmanta.exportToServer",
                "title": "Export to server",
                "category": "inmanta"
            },
            {
                "command": "inmanta.installLS",
                "title": "Install the inmanta Language Server",
                "category": "inmanta"
            },
            {
                "command": "inmanta.activateLS",
                "title": "Activate the inmanta Language Server",
                "category": "inmanta"
            },
            {
                "command": "inmanta.projectInstall",
                "title": "Install all modules required for the active project",
                "category": "inmanta"
            },
            {
                "command": "inmanta.openWalkthrough",
                "title": "Open Inmanta Walkthrough",
                "category": "inmanta"
            }
        ],
        "menus": {
            "editor/title": [
                {
                    "when": "editorLangId == inmanta",
                    "command": "inmanta.exportToServer",
                    "group": "navigation"
                }
            ]
        },
        "walkthroughs": [
            {
                "id": "inmanta.walkthrough",
                "title": "Get started with the Inmanta extension",
                "description": "This walk-through helps you getting started with the development of Inmanta modules and projects.",
                "steps": [
                    {
                        "id": "inmanta.setVenv",
                        "title": "Select a virtual environment",
                        "description": "This step is to ensure a virtual environment will be used. \n[Select Environment](command:python.setInterpreter)",
                        "media": {
                            "markdown": "media/markdown_env.md"
                        }
                    },
                    {
                        "id": "inmanta.installLanguageServer",
                        "title": "Install the Language Server",
                        "description": "Install the language server to enjoy features like Syntax highlighting, Code navigation and many more. \n[Install Language Server](command:inmanta.installLS)",
                        "media": {
                            "markdown": "media/markdown_install_ls.md"
                        }
                    },
                    {
                        "id": "inmanta.activateLanguageServer",
                        "title": "Make sure the Language Server is enabled",
                        "description": "To have the language server start, it needs to be activated in the settings.  \n[Activate Language Server](command:inmanta.activateLS)",
                        "media": {
                            "markdown": "media/markdown_activate_ls.md"
                        }
                    },
                    {
                        "id": "inmanta.projectInstall",
                        "title": "Install all modules required for the active project",
                        "description": "Make sure all the missing modules are installed in the development virtual environment. \n[Install dependencies](command:inmanta.projectInstall)",
                        "media": {
                            "markdown": "media/markdown_project_install.md"
                        }
                    }
                ]
            }
        ]
    },
    "dependencies": {
        "async-mutex": "^0.4.0",
        "get-port": "^5.1.1",
        "log-symbols": "^5.1.0",
        "lru-cache": "^8.0.4",
        "minimatch": "^7.4.3",
        "uuid": "^9.0.0",
        "vscode-languageclient": "^8.1.0"
    },
    "extensionDependencies": [
        "ms-python.python"
    ],
    "scripts": {
        "vscode:prepublish": "npm run compile",
        "compile": "rimraf out && tsc -p ./",
        "lint": "eslint src --ext ts",
        "watch": "rimraf out && tsc -watch -p ./",
        "pretest": "npm run compile && npm run lint",
        "test": "node ./out/test/runTest.js"
    },
    "devDependencies": {
        "@types/fs-extra": "^11.0.1",
        "@types/mocha": "^10.0.1",
        "@types/node": "^18.15.10",
        "@types/semver": "^7.3.13",
        "@types/vscode": "^1.63.2",
        "@typescript-eslint/eslint-plugin": "^5.57.0",
        "@typescript-eslint/parser": "^5.57.0",
        "@vscode/test-electron": "^2.2.3",
        "@vscode/vsce": "^2.18.0",
        "eslint": "^8.36.0",
        "eslint-config-google": "^0.14.0",
        "fs-extra": "^11.1.1",
        "glob": "^9.3.2",
        "mocha": "^10.2.0",
        "rimraf": "^4.4.1",
        "semver": "^7.3.8",
        "typescript": "^5.0.2"
    },
    "main": "./out/extension"
}<|MERGE_RESOLUTION|>--- conflicted
+++ resolved
@@ -62,7 +62,6 @@
                     "scope": "resource"
                 },
                 "inmanta.repos": {
-<<<<<<< HEAD
                     "type": "array",
                     "items": {
                         "type": "object",
@@ -89,11 +88,6 @@
                         {"url": "https://pypi.org/simple/", "type": "package"}
                     ],
                     "markdownDescription": "List of git repositories and pip indexes to indicate the Inmanta extension where to look for modules when working on an individual module.\nWhen working on a project, this option is ignored and the Inmanta extension will look for modules in the repositories and pip indexes defined in the repo section of the [project.yaml](https://docs.inmanta.com/community/latest/reference/projectyml.html#project-yml) file.",
-=======
-                    "type": "string",
-                    "default": "",
-                    "markdownDescription": "Optional yaml list of repositories to indicate the Inmanta extension where to look for modules when working on an individual module.\nWhen working on a project, this option is ignored and the Inmanta extension will look for modules in the repositories defined in the repo section of the [project.yaml](https://docs.inmanta.com/community/latest/reference/projectyml.html#project-yml) file.",
->>>>>>> 9cf5939e
                     "scope": "resource"
                 }
             }
