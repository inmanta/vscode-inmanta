--- conflicted
+++ resolved
@@ -2,11 +2,7 @@
     "name": "inmanta",
     "displayName": "inmanta",
     "description": "Inmanta",
-<<<<<<< HEAD
-    "version": "1.2.2",
-=======
     "version": "1.3.0",
->>>>>>> 7bc0e4c4
     "publisher": "Inmanta",
     "icon": "images/inmanta.ico",
     "license": "Apache-2.0",
