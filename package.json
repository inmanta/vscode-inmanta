--- conflicted
+++ resolved
@@ -245,19 +245,11 @@
         "@types/mocha": "^10.0.10",
         "@types/node": "^22.13.10",
         "@types/semver": "^7.5.8",
-<<<<<<< HEAD
         "@types/sinon": "^17.0.0",
         "@types/vscode": "^1.97.2",
         "@typescript-eslint/eslint-plugin": "^8.24.1",
         "@typescript-eslint/parser": "^8.24.1",
         "@vscode/python-extension": "^1.0.5",
-=======
-        "@types/vscode": "^1.63.2",
-        "@vscode/python-extension": "^1.0.5",
-        "@typescript-eslint/eslint-plugin": "^8.27.0",
-        "@typescript-eslint/parser": "^8.27.0",
-        "@vscode/test-cli": "^0.0.10",
->>>>>>> c288d347
         "@vscode/test-electron": "^2.4.1",
         "@vscode/vsce": "^3.3.0",
         "eslint": "^9.22.0",
@@ -267,12 +259,8 @@
         "mocha": "^11.1.0",
         "rimraf": "^6.0.1",
         "semver": "^7.7.1",
-<<<<<<< HEAD
         "sinon": "^17.0.0",
         "typescript": "^5.7.3"
-=======
-        "typescript": "^5.8.2"
->>>>>>> c288d347
     },
     "main": "./out/extension"
 }